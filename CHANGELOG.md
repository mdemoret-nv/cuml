--- conflicted
+++ resolved
@@ -23,11 +23,8 @@
 - PR #3115: Speeding up MNMG UMAP testing
 - PR #3112: Speed test_array
 - PR #3111: Adding Cython to Code Coverage
-<<<<<<< HEAD
+- PR #3129:  Update notebooks README
 - PR #3040: Improved Array Conversion with CumlArrayDescriptor and Decorators
-=======
-- PR #3129:  Update notebooks README
->>>>>>> d9a73a7f
 
 ## Bug Fixes
 - PR #3065: Refactoring prims metrics function names from camelcase to underscore format
