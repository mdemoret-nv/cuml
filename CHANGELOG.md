# cuML 0.14.0 (Date TBD)

## New Features
- PR #1994: Support for distributed OneHotEncoder
- PR #1892: One hot encoder implementation with cupy
- PR #1655: Adds python bindings for homogeneity score
- PR #1704: Adds python bindings for completeness score
- PR #1687: Adds python bindings for mutual info score
- PR #1980: prim: added a new write-only unary op prim
- PR #1867: C++: add logging interface support in cuML based spdlog
- PR #1902: Multi class inference in FIL C++ and importing multi-class forests from treelite
- PR #1906: UMAP MNMG
- PR #2067: python: wrap logging interface in cython
- PR #2083: Added dtype, order, and use_full_low_rank to MNMG `make_regression`
- PR #2074: SG and MNMG `make_classification`
- PR #2127: Added order to SG `make_blobs`, and switch from C++ to cupy based implementation
- PR #2057: Weighted k-means
- PR #2256: Add a `make_arima` generator
- PR #2245: ElasticNet, Lasso and Coordinate Descent MNMG
- PR #2242: Pandas input support with output as NumPy arrays by default

## Improvements
- PR #1931: C++: enabled doxygen docs for all of the C++ codebase
- PR #1944: Support for dask_cudf.core.Series in _extract_partitions
- PR #1947: Cleaning up cmake
- PR #1927: Use Cython's `new_build_ext` (if available)
- PR #1946: Removed zlib dependency from cmake
- PR #1988: C++: cpp bench refactor
- PR #1873: Remove usage of nvstring and nvcat from LabelEncoder
- PR #1968: Update SVC SVR with cuML Array
- PR #1972: updates to our flow to use conda-forge's clang and clang-tools packages
- PR #1974: Reduce ARIMA testing time
- PR #1984: Enable Ninja build
- PR #1985: C++ UMAP parametrizable tests
- PR #2005: Adding missing algorithms to cuml benchmarks and notebook
- PR #2016: Add capability to setup.py and build.sh to fully clean all cython build files and artifacts
- PR #2044: A cuda-memcheck helper wrapper for devs
- PR #2018: Using `cuml.dask.part_utils.extract_partitions` and removing similar, duplicated code
- PR #2019: Enable doxygen build in our nightly doc build CI script
- PR #1996: Cythonize in parallel
- PR #2032: Reduce number of tests for MBSGD to improve CI running time
- PR #2031: Encapsulating UCX-py interactions in singleton
- PR #2029: Add C++ ARIMA log-likelihood benchmark
- PR #2085: Convert TSNE to use CumlArray
- PR #2051: Reduce the time required to run dask pca and dask tsvd tests
- PR #1981: Using CumlArray in kNN and DistributedDataHandler in dask kNN
- PR #2053: Introduce verbosity level in C++ layer instead of boolean `verbose` flag
- PR #2047: Make internal streams non-blocking w.r.t. NULL stream
- PR #2048: Random forest testing speedup
- PR #2058: Use CumlArray in Random Projection
- PR #2068: Updating knn class probabilities to use make_monotonic instead of binary search
- PR #2062: Adding random state to UMAP mnmg tests
- PR #2064: Speed-up K-Means test
- PR #2015: Renaming .h to .cuh in solver, dbscan and svm
- PR #2080: Improved import of sparse FIL forests from treelite
- PR #2090: Upgrade C++ build to C++14 standard
- PR #2089: CI: enabled cuda-memcheck on ml-prims unit-tests during nightly build
- PR #2128: Update Dask RF code to reduce the time required for GPU predict to run
- PR #2125: Build infrastructure to use RAFT
- PR #2131: Update Dask RF fit to use DistributedDataHandler
- PR #2055: Update the metrics notebook to use important cuML models
- PR #2095: Improved import of src_prims/utils.h, making it less ambiguous
- PR #2118: Updating SGD & mini-batch estimators to use CumlArray
- PR #2120: Speeding up dask RandomForest tests
- PR #1883: Use CumlArray in ARIMA
- PR #877: Adding definition of done criteria to wiki
- PR #2135: A few optimizations to UMAP fuzzy simplicial set
- PR #1914: Change the meaning of ARIMA's intercept to match the literature
- PR #2098: Renaming .h to .cuh in decision_tree, glm, pca
- PR #2150: Remove deprecated RMM calls in RMM allocator adapter
- PR #2146: Remove deprecated kalman filter
- PR #2151: Add pytest duration and pytest timeout
- PR #2156: Add Docker 19 support to local gpuci build
- PR #2178: Reduce duplicated code in RF
- PR #2124: Expand tutorial docs and sample notebook
- PR #2175: Allow CPU-only and dataset params for benchmark sweeps
- PR #2186: Refactor cython code to build OPG structs in common utils file
- PR #2180: Add fully single GPU singlegpu python build
- PR #2187: CMake improvements to manage conda environment dependencies
- PR #2185: Add has_sklearn function and use it in datasets/classification.
- PR #2193: Order-independent local shuffle in `cuml.dask.make_regression`
- PR #2204: Update python layer to use the logger interface
- PR #2184: Refoctor headers for holtwinters, rproj, tsvd, tsne, umap
- PR #2199: Remove unncessary notebooks
- PR #2195: Separating fit and transform calls in SG, MNMG PCA to save transform array memory consumption
- PR #2201: Re-enabling UMAP repro tests
- PR #2132: Add SVM C++ benchmarks
- PR #2196: Updates to benchmarks. Moving notebook
- PR #2208: Coordinate Descent, Lasso and ElasticNet CumlArray updates
- PR #2210: Updating KNN tests to evaluate multiple index partitions
- PR #2205: Use timeout to add 2 hour hard limit to dask tests
- PR #2212: Improve DBScan batch count / memory estimation
- PR #2214: Remove utils folder and refactor to common folder
- PR #2220: Final refactoring of all src_prims header files following rules as specified in #1675
- PR #2225: input_to_cuml_array keep order option, test updates and cleanup
- PR #2244: Re-enable slow ARIMA tests as stress tests
- PR #2231: Using OPG structs from `cuml.common` in decomposition algorithms
- PR #2259: Add CumlArray support to Naive Bayes
- PR #2252: Add benchmark for the Gram matrix prims

## Bug Fixes
- PR #1939: Fix syntax error in cuml.common.array
- PR #1941: Remove c++ cuda flag that was getting duplicated in CMake
- PR #1971: python: Correctly honor --singlegpu option and CUML_BUILD_PATH env variable
- PR #1969: Update libcumlprims to 0.14
- PR #1973: Add missing mg files for setup.py --singlegpu flag
- PR #1993: Set `umap_transform_reproducibility` tests to xfail
- PR #2004: Refactoring the arguments to `plant()` call
- PR #2017: Fixing memory issue in weak cc prim
- PR #2028: Skipping UMAP knn reproducibility tests until we figure out why its failing in CUDA 10.2
- PR #2024: Fixed cuda-memcheck errors with sample-without-replacement prim
- PR #1540: prims: support for custom math-type used for computation inside adjusted rand index prim
- PR #2077: dask-make blobs arguments to match sklearn
- PR #2059: Make all Scipy imports conditional
- PR #2078: Ignore negative cache indices in get_vecs
- PR #2084: Fixed cuda-memcheck errors with COO unit-tests
- PR #2087: Fixed cuda-memcheck errors with dispersion prim
- PR #2096: Fixed syntax error with nightly build command for memcheck unit-tests
- PR #2115: Fixed contingency matrix prim unit-tests for computing correct golden values
- PR #2107: Fix PCA transform
- PR #2109: input_to_cuml_array __cuda_array_interface__ bugfix
- PR #2117: cuDF __array__ exception small fixes
- PR #2139: CumlArray for adjusted_rand_score
- PR #2140: Returning self in fit model functions
- PR #2144: Remove GPU arch < 60 from CMake build
- PR #2153: Added missing namespaces to some Decision Tree files
- PR #2155: C++: fix doxygen build break
- PR #2161: Replacing depreciated bruteForceKnn
- PR #2162: Use stream in transpose prim
- PR #2165: Fit function test correction
- PR #2166: Fix handling of temp file in RF pickling
- PR #2176: C++: fix for adjusted rand index when input array is all zeros
- PR #2179: Fix clang tools version in libcuml recipe
- PR #2183: Fix RAFT in nightly package
- PR #2191: Fix placement of SVM parameter documentation and add examples
- PR #2212: Fix DBScan results (no propagation of labels through border points)
- PR #2217: Fix opg_utils naming to fix singlegpu build
- PR #2223: Fix bug in ARIMA C++ benchmark
- PR #2224: Temporary fix for CI until new Dask version is released
- PR #2228: Update to use __reduce_ex__ in CumlArray to override cudf.Buffer
- PR #2249: Fix bug in UMAP continuous target metrics
- PR #2258: Fix doxygen build break
- PR #2255: Set random_state for train_test_split function in dask RF

# cuML 0.13.0 (Date TBD)

## New Features
- PR #1777: Python bindings for entropy
- PR #1742: Mean squared error implementation with cupy
- PR #1817: Confusion matrix implementation with cupy (SNSG and MNMG)
- PR #1766: Mean absolute error implementation with cupy
- PR #1766: Mean squared log error implementation with cupy
- PR #1635: cuML Array shim and configurable output added to cluster methods
- PR #1586: Seasonal ARIMA
- PR #1683: cuml.dask make_regression
- PR #1689: Add framework for cuML Dask serializers
- PR #1709: Add `decision_function()` and `predict_proba()` for LogisticRegression
- PR #1714: Add `print_env.sh` file to gather important environment details
- PR #1750: LinearRegression CumlArray for configurable output
- PR #1814: ROC AUC score implementation with cupy
- PR #1767: Single GPU decomposition models configurable output
- PR #1646: Using FIL to predict in MNMG RF
- PR #1778: Make cuML Handle picklable
- PR #1738: cuml.dask refactor beginning and dask array input option for OLS, Ridge and KMeans
- PR #1874: Add predict_proba function to RF classifier
- PR #1815: Adding KNN parameter to UMAP
- PR #1978: Adding `predict_proba` function to dask RF

## Improvements
- PR #1644: Add `predict_proba()` for FIL binary classifier
- PR #1620: Pickling tests now automatically finds all model classes inheriting from cuml.Base
- PR #1637: Update to newer treelite version with XGBoost 1.0 compatibility
- PR #1632: Fix MBSGD models inheritance, they now inherits from cuml.Base
- PR #1628: Remove submodules from cuML
- PR #1755: Expose the build_treelite function for python
- PR #1649: Add the fil_sparse_format variable option to RF API
- PR #1647: storage_type=AUTO uses SPARSE for large models
- PR #1668: Update the warning statement thrown in RF when the seed is set but n_streams is not 1
- PR #1662: use of direct cusparse calls for coo2csr, instead of depending on nvgraph
- PR #1747: C++: dbscan performance improvements and cleanup
- PR #1697: Making trustworthiness batchable and using proper workspace
- PR #1721: Improving UMAP pytests
- PR #1717: Call `rmm_cupy_allocator` for CuPy allocations
- PR #1718: Import `using_allocator` from `cupy.cuda`
- PR #1723: Update RF Classifier to throw an exception for multi-class pickling
- PR #1726: Decorator to allocate CuPy arrays with RMM
- PR #1719: UMAP random seed reproducibility
- PR #1748: Test serializing `CumlArray` objects
<<<<<<< HEAD
- PR #1728 Added notebook testing to gpuCI gpu build
=======
- PR #1776: Refactoring pca/tsvd distributed
- PR #1762: Update CuPy requirement to 7
- PR #1768: C++: Different input and output types for add and subtract prims
- PR #1790: Add support for multiple seeding in k-means++
- PR #1805: Adding new Dask cuda serializers to naive bayes + a trivial perf update
- PR #1812: C++: bench: UMAP benchmark cases added
- PR #1795: Add capability to build CumlArray from bytearray/memoryview objects
- PR #1824: C++: improving the performance of UMAP algo
- PR #1816: Add ARIMA notebook
- PR #1856: Update docs for 0.13
- PR #1827: Add HPO demo Notebook
- PR #1825: `--nvtx` option in `build.sh`
- PR #1847: Update XGBoost version for CI
- PR #1837: Simplify cuML Array construction
- PR #1848: Rely on subclassing for cuML Array serialization
- PR #1866: Minimizing client memory pressure on Naive Bayes
- PR #1788: Removing complexity bottleneck in S-ARIMA
- PR #1873: Remove usage of nvstring and nvcat from LabelEncoder
- PR #1891: Additional improvements to naive bayes tree reduction
>>>>>>> bf7963fd

## Bug Fixes
- PR #1835 : Fix calling default RF Classification always
- PT #1904: replace cub sort
- PR #1833: Fix depth issue in shallow RF regression estimators
- PR #1770: Warn that KalmanFilter is deprecated
- PR #1775: Allow CumlArray to work with inputs that have no 'strides' in array interface
- PR #1594: Train-test split is now reproducible
- PR #1590: Fix destination directory structure for run-clang-format.py
- PR #1611: Fixing pickling errors for KNN classifier and regressor
- PR #1617: Fixing pickling issues for SVC and SVR
- PR #1634: Fix title in KNN docs
- PR #1627: Adding a check for multi-class data in RF classification
- PR #1654: Skip treelite patch if its already been applied
- PR #1661: Fix nvstring variable name
- PR #1673: Using struct for caching dlsym state in communicator
- PR #1659: TSNE - introduce 'convert_dtype' and refactor class attr 'Y' to 'embedding_'
- PR #1672: Solver 'svd' in Linear and Ridge Regressors when n_cols=1
- PR #1670: Lasso & ElasticNet - cuml Handle added
- PR #1671: Update for accessing cuDF Series pointer
- PR #1652: Support XGBoost 1.0+ models in FIL
- PR #1702: Fix LightGBM-FIL validation test
- PR #1701: test_score kmeans test passing with newer cupy version
- PR #1706: Remove multi-class bug from QuasiNewton
- PR #1699: Limit CuPy to <7.2 temporarily
- PR #1708: Correctly deallocate cuML handles in Cython
- PR #1730: Fixes to KF for test stability (mainly in CUDA 10.2)
- PR #1729: Fixing naive bayes UCX serialization problem in fit()
- PR #1749: bug fix rf classifier/regressor on seg fault in bench
- PR #1751: Updated RF documentation
- PR #1765: Update the checks for using RF GPU predict
- PR #1787: C++: unit-tests to check for RF accuracy. As well as a bug fix to improve RF accuracy
- PR #1793: Updated fil pyx to solve memory leakage issue
- PR #1810: Quickfix - chunkage in dask make_regression
- PR #1842: DistributedDataHandler not properly setting 'multiple'
- PR #1849: Critical fix in ARIMA initial estimate
- PR #1851: Fix for cuDF behavior change for multidimensional arrays
- PR #1852: Remove Thrust warnings
- PR #1868: Turning off IPC caching until it is fixed in UCX-py/UCX
- PR #1876: UMAP exponential decay parameters fix
- PR #1887: Fix hasattr for missing attributes on base models
- PR #1877: Remove resetting index in shuffling in train_test_split
- PR #1893: Updating UCX in comms to match current UCX-py
- PR #1888: Small train_test_split test fix
- PR #1899: Fix dask `extract_partitions()`, remove transformation as instance variable in PCA and TSVD and match sklearn APIs
- PR #1920: Temporarily raising threshold for UMAP reproducibility tests
- PR #1918: Create memleak fixture to skip memleak tests in CI for now
- PR #1926: Update batch matrix test margins
- PR #1925: Fix failing dask tests
- PR #1936: Update DaskRF regression test to xfail
- PR #1932: Isolating cause of make_blobs failure
- PR #1951: Dask Random forest regression CPU predict bug fix
- PR #1948: Adjust BatchedMargin margin and disable tests temporarily
- PR #1950: Fix UMAP test failure



# cuML 0.12.0 (04 Feb 2020)

## New Features
- PR #1483: prims: Fused L2 distance and nearest-neighbor prim
- PR #1494: bench: ml-prims benchmark
- PR #1514: bench: Fused L2 NN prim benchmark
- PR #1411: Cython side of MNMG OLS
- PR #1520: Cython side of MNMG Ridge Regression
- PR #1516: Suppor Vector Regression (epsilon-SVR)

## Improvements
- PR #1638: Update cuml/docs/README.md
- PR #1468: C++: updates to clang format flow to make it more usable among devs
- PR #1473: C++: lazy initialization of "costly" resources inside cumlHandle
- PR #1443: Added a new overloaded GEMM primitive
- PR #1489: Enabling deep trees using Gather tree builder
- PR #1463: Update FAISS submodule to 1.6.1
- PR #1488: Add codeowners
- PR #1432: Row-major (C-style) GPU arrays for benchmarks
- PR #1490: Use dask master instead of conda package for testing
- PR #1375: Naive Bayes & Distributed Naive Bayes
- PR #1377: Add GPU array support for FIL benchmarking
- PR #1493: kmeans: add tiling support for 1-NN computation and use fusedL2-1NN prim for L2 distance metric
- PR #1532: Update CuPy to >= 6.6 and allow 7.0
- PR #1528: Re-enabling KNN using dynamic library loading for UCX in communicator
- PR #1545: Add conda environment version updates to ci script
- PR #1541: Updates for libcudf++ Python refactor
- PR #1555: FIL-SKL, an SKLearn-based benchmark for FIL
- PR #1537: Improve pickling and scoring suppport for many models to support hyperopt
- PR #1551: Change custom kernel to cupy for col/row order transform
- PR #1533: C++: interface header file separation for SVM
- PR #1560: Helper function to allocate all new CuPy arrays with RMM memory management
- PR #1570: Relax nccl in conda recipes to >=2.4 (matching CI)
- PR #1578: Add missing function information to the cuML documenataion
- PR #1584: Add has_scipy utility function for runtime check
- PR #1583: API docs updates for 0.12
- PR #1591: Updated FIL documentation

## Bug Fixes
- PR #1470: Documentation: add make_regression, fix ARIMA section
- PR #1482: Updated the code to remove sklearn from the mbsgd stress test
- PR #1491: Update dev environments for 0.12
- PR #1512: Updating setup_cpu() in SpeedupComparisonRunner
- PR #1498: Add build.sh to code owners
- PR #1505: cmake: added correct dependencies for prims-bench build
- PR #1534: Removed TODO comment in create_ucp_listeners()
- PR #1548: Fixing umap extra unary op in knn graph
- PR #1547: Fixing MNMG kmeans score. Fixing UMAP pickling before fit(). Fixing UMAP test failures.
- PR #1557: Increasing threshold for kmeans score
- PR #1562: Increasing threshold even higher
- PR #1564: Fixed a typo in function cumlMPICommunicator_impl::syncStream
- PR #1569: Remove Scikit-learn exception and depedenncy in SVM
- PR #1575: Add missing dtype parameter in call to strides to order for CuPy 6.6 code path
- PR #1574: Updated the init file to include SVM
- PR #1589: Fixing the default value for RF and updating mnmg predict to accept cudf
- PR #1601: Fixed wrong datatype used in knn voting kernel

# cuML 0.11.0 (11 Dec 2019)

## New Features

- PR #1295: Cython side of MNMG PCA
- PR #1218: prims: histogram prim
- PR #1129: C++: Separate include folder for C++ API distribution
- PR #1282: OPG KNN MNMG Code (disabled for 0.11)
- PR #1242: Initial implementation of FIL sparse forests
- PR #1194: Initial ARIMA time-series modeling support.
- PR #1286: Importing treelite models as FIL sparse forests
- PR #1285: Fea minimum impurity decrease RF param
- PR #1301: Add make_regression to generate regression datasets
- PR #1322: RF pickling using treelite, protobuf and FIL
- PR #1332: Add option to cuml.dask make_blobs to produce dask array
- PR #1307: Add RF regression benchmark
- PR #1327: Update the code to build treelite with protobuf
- PR #1289: Add Python benchmarking support for FIL
- PR #1371: Cython side of MNMG tSVD
- PR #1386: Expose SVC decision function value

## Improvements
- PR #1170: Use git to clone subprojects instead of git submodules
- PR #1239: Updated the treelite version
- PR #1225: setup.py clone dependencies like cmake and correct include paths
- PR #1224: Refactored FIL to prepare for sparse trees
- PR #1249: Include libcuml.so C API in installed targets
- PR #1259: Conda dev environment updates and use libcumlprims current version in CI
- PR #1277: Change dependency order in cmake for better printing at compile time
- PR #1264: Add -s flag to GPU CI pytest for better error printing
- PR #1271: Updated the Ridge regression documentation
- PR #1283: Updated the cuMl docs to include MBSGD and adjusted_rand_score
- PR #1300: Lowercase parameter versions for FIL algorithms
- PR #1312: Update CuPy to version 6.5 and use conda-forge channel
- PR #1336: Import SciKit-Learn models into FIL
- PR #1314: Added options needed for ASVDb output (CUDA ver, etc.), added option
  to select algos
- PR #1335: Options to print available algorithms and datasets
  in the Python benchmark
- PR #1338: Remove BUILD_ABI references in CI scripts
- PR #1340: Updated unit tests to uses larger dataset
- PR #1351: Build treelite temporarily for GPU CI testing of FIL Scikit-learn
  model importing
- PR #1367: --test-split benchmark parameter for train-test split
- PR #1360: Improved tests for importing SciKit-Learn models into FIL
- PR #1368: Add --num-rows benchmark command line argument
- PR #1351: Build treelite temporarily for GPU CI testing of FIL Scikit-learn model importing
- PR #1366: Modify train_test_split to use CuPy and accept device arrays
- PR #1258: Documenting new MPI communicator for multi-node multi-GPU testing
- PR #1345: Removing deprecated should_downcast argument
- PR #1362: device_buffer in UMAP + Sparse prims
- PR #1376: AUTO value for FIL algorithm
- PR #1408: Updated pickle tests to delete the pre-pickled model to prevent pointer leakage
- PR #1357: Run benchmarks multiple times for CI
- PR #1382: ARIMA optimization: move functions to C++ side
- PR #1392: Updated RF code to reduce duplication of the code
- PR #1444: UCX listener running in its own isolated thread
- PR #1445: Improved performance of FIL sparse trees
- PR #1431: Updated API docs
- PR #1441: Remove unused CUDA conda labels
- PR #1439: Match sklearn 0.22 default n_estimators for RF and fix test errors
- PR #1461: Add kneighbors to API docs

## Bug Fixes
- PR #1281: Making rng.h threadsafe
- PR #1212: Fix cmake git cloning always running configure in subprojects
- PR #1261: Fix comms build errors due to cuml++ include folder changes
- PR #1267: Update build.sh for recent change of building comms in main CMakeLists
- PR #1278: Removed incorrect overloaded instance of eigJacobi
- PR #1302: Updates for numba 0.46
- PR #1313: Updated the RF tests to set the seed and n_streams
- PR #1319: Using machineName arg passed in instead of default for ASV reporting
- PR #1326: Fix illegal memory access in make_regression (bounds issue)
- PR #1330: Fix C++ unit test utils for better handling of differences near zero
- PR #1342: Fix to prevent memory leakage in Lasso and ElasticNet
- PR #1337: Fix k-means init from preset cluster centers
- PR #1354: Fix SVM gamma=scale implementation
- PR #1344: Change other solver based methods to create solver object in init
- PR #1373: Fixing a few small bugs in make_blobs and adding asserts to pytests
- PR #1361: Improve SMO error handling
- PR #1384: Lower expectations on batched matrix tests to prevent CI failures
- PR #1380: Fix memory leaks in ARIMA
- PR #1391: Lower expectations on batched matrix tests even more
- PR #1394: Warning added in svd for cuda version 10.1
- PR #1407: Resolved RF predict issues and updated RF docstring
- PR #1401: Patch for lbfgs solver for logistic regression with no l1 penalty
- PR #1416: train_test_split numba and rmm device_array output bugfix
- PR #1419: UMAP pickle tests are using wrong n_neighbors value for trustworthiness
- PR #1438: KNN Classifier to properly return Dataframe with Dataframe input
- PR #1425: Deprecate seed and use random_state similar to Scikit-learn in train_test_split
- PR #1458: Add joblib as an explicit requirement
- PR #1474: Defer knn mnmg to 0.12 nightly builds and disable ucx-py dependency

# cuML 0.10.0 (16 Oct 2019)

## New Features
- PR #1148: C++ benchmark tool for c++/CUDA code inside cuML
- PR #1071: Selective eigen solver of cuSolver
- PR #1073: Updating RF wrappers to use FIL for GPU accelerated prediction
- PR #1104: CUDA 10.1 support
- PR #1113: prims: new batched make-symmetric-matrix primitive
- PR #1112: prims: new batched-gemv primitive
- PR #855: Added benchmark tools
- PR #1149 Add YYMMDD to version tag for nightly conda packages
- PR #892: General Gram matrices prim
- PR #912: Support Vector Machine
- PR #1274: Updated the RF score function to use GPU predict

## Improvements
- PR #961: High Peformance RF; HIST algo
- PR #1028: Dockerfile updates after dir restructure. Conda env yaml to add statsmodels as a dependency
- PR #1047: Consistent OPG interface for kmeans, based on internal libcumlprims update
- PR #763: Add examples to train_test_split documentation
- PR #1093: Unified inference kernels for different FIL algorithms
- PR #1076: Paying off some UMAP / Spectral tech debt.
- PR #1086: Ensure RegressorMixin scorer uses device arrays
- PR #1110: Adding tests to use default values of parameters of the models
- PR #1108: input_to_host_array function in input_utils for input processing to host arrays
- PR #1114: K-means: Exposing useful params, removing unused params, proxying params in Dask
- PR #1138: Implementing ANY_RANK semantics on irecv
- PR #1142: prims: expose separate InType and OutType for unaryOp and binaryOp
- PR #1115: Moving dask_make_blobs to cuml.dask.datasets. Adding conversion to dask.DataFrame
- PR #1136: CUDA 10.1 CI updates
- PR #1135: K-means: add boundary cases for kmeans||, support finer control with convergence
- PR #1163: Some more correctness improvements. Better verbose printing
- PR #1165: Adding except + in all remaining cython
- PR #1186: Using LocalCUDACluster Pytest fixture
- PR #1173: Docs: Barnes Hut TSNE documentation
- PR #1176: Use new RMM API based on Cython
- PR #1219: Adding custom bench_func and verbose logging to cuml.benchmark
- PR #1247: Improved MNMG RF error checking

## Bug Fixes

- PR #1231: RF respect number of cuda streams from cuml handle
- PR #1230: Rf bugfix memleak in regression
- PR #1208: compile dbscan bug
- PR #1016: Use correct libcumlprims version in GPU CI
- PR #1040: Update version of numba in development conda yaml files
- PR #1043: Updates to accomodate cuDF python code reorganization
- PR #1044: Remove nvidia driver installation from ci/cpu/build.sh
- PR #991: Barnes Hut TSNE Memory Issue Fixes
- PR #1075: Pinning Dask version for consistent CI results
- PR #990: Barnes Hut TSNE Memory Issue Fixes
- PR #1066: Using proper set of workers to destroy nccl comms
- PR #1072: Remove pip requirements and setup
- PR #1074: Fix flake8 CI style check
- PR #1087: Accuracy improvement for sqrt/log in RF max_feature
- PR #1088: Change straggling numba python allocations to use RMM
- PR #1106: Pinning Distributed version to match Dask for consistent CI results
- PR #1116: TSNE CUDA 10.1 Bug Fixes
- PR #1132: DBSCAN Batching Bug Fix
- PR #1162: DASK RF random seed bug fix
- PR #1164: Fix check_dtype arg handling for input_to_dev_array
- PR #1171: SVM prediction bug fix
- PR #1177: Update dask and distributed to 2.5
- PR #1204: Fix SVM crash on Turing
- PR #1199: Replaced sprintf() with snprintf() in THROW()
- PR #1205: Update dask-cuda in yml envs
- PR #1211: Fixing Dask k-means transform bug and adding test
- PR #1236: Improve fix for SMO solvers potential crash on Turing
- PR #1251: Disable compiler optimization for CUDA 10.1 for distance prims
- PR #1260: Small bugfix for major conversion in input_utils
- PR #1276: Fix float64 prediction crash in test_random_forest

# cuML 0.9.0 (21 Aug 2019)

## New Features

- PR #894: Convert RF to treelite format
- PR #826: Jones transformation of params for ARIMA models timeSeries ml-prim
- PR #697: Silhouette Score metric ml-prim
- PR #674: KL Divergence metric ml-prim
- PR #787: homogeneity, completeness and v-measure metrics ml-prim
- PR #711: Mutual Information metric ml-prim
- PR #724: Entropy metric ml-prim
- PR #766: Expose score method based on inertia for KMeans
- PR #823: prims: cluster dispersion metric
- PR #816: Added inverse_transform() for LabelEncoder
- PR #789: prims: sampling without replacement
- PR #813: prims: Col major istance prim
- PR #635: Random Forest & Decision Tree Regression (Single-GPU)
- PR #819: Forest Inferencing Library (FIL)
- PR #829: C++: enable nvtx ranges
- PR #835: Holt-Winters algorithm
- PR #837: treelite for decision forest exchange format
- PR #871: Wrapper for FIL
- PR #870: make_blobs python function
- PR #881: wrappers for accuracy_score and adjusted_rand_score functions
- PR #840: Dask RF classification and regression
- PR #870: make_blobs python function
- PR #879: import of treelite models to FIL
- PR #892: General Gram matrices prim
- PR #883: Adding MNMG Kmeans
- PR #930: Dask RF
- PR #882: TSNE - T-Distributed Stochastic Neighbourhood Embedding
- PR #624: Internals API & Graph Based Dimensionality Reductions Callback
- PR #926: Wrapper for FIL
- PR #994: Adding MPI comm impl for testing / benchmarking MNMG CUDA
- PR #960: Enable using libcumlprims for MG algorithms/prims

## Improvements
- PR #822: build: build.sh update to club all make targets together
- PR #807: Added development conda yml files
- PR #840: Require cmake >= 3.14
- PR #832: Stateless Decision Tree and Random Forest API
- PR #857: Small modifications to comms for utilizing IB w/ Dask
- PR #851: Random forest Stateless API wrappers
- PR #865: High Performance RF
- PR #895: Pretty prints arguments!
- PR #920: Add an empty marker kernel for tracing purposes
- PR #915: syncStream added to cumlCommunicator
- PR #922: Random Forest support in FIL
- PR #911: Update headers to credit CannyLabs BH TSNE implementation
- PR #918: Streamline CUDA_REL environment variable
- PR #924: kmeans: updated APIs to be stateless, refactored code for mnmg support
- PR #950: global_bias support in FIL
- PR #773: Significant improvements to input checking of all classes and common input API for Python
- PR #957: Adding docs to RF & KMeans MNMG. Small fixes for release
- PR #965: Making dask-ml a hard dependency
- PR #976: Update api.rst for new 0.9 classes
- PR #973: Use cudaDeviceGetAttribute instead of relying on cudaDeviceProp object being passed
- PR #978: Update README for 0.9
- PR #1009: Fix references to notebooks-contrib
- PR #1015: Ability to control the number of internal streams in cumlHandle_impl via cumlHandle
- PR #1175: Add more modules to docs ToC

## Bug Fixes

- PR #923: Fix misshapen level/trend/season HoltWinters output
- PR #831: Update conda package dependencies to cudf 0.9
- PR #772: Add missing cython headers to SGD and CD
- PR #849: PCA no attribute trans_input_ transform bug fix
- PR #869: Removing incorrect information from KNN Docs
- PR #885: libclang installation fix for GPUCI
- PR #896: Fix typo in comms build instructions
- PR #921: Fix build scripts using incorrect cudf version
- PR #928: TSNE Stability Adjustments
- PR #934: Cache cudaDeviceProp in cumlHandle for perf reasons
- PR #932: Change default param value for RF classifier
- PR #949: Fix dtype conversion tests for unsupported cudf dtypes
- PR #908: Fix local build generated file ownerships
- PR #983: Change RF max_depth default to 16
- PR #987: Change default values for knn
- PR #988: Switch to exact tsne
- PR #991: Cleanup python code in cuml.dask.cluster
- PR #996: ucx_initialized being properly set in CommsContext
- PR #1007: Throws a well defined error when mutigpu is not enabled
- PR #1018: Hint location of nccl in build.sh for CI
- PR #1022: Using random_state to make K-Means MNMG tests deterministic
- PR #1034: Fix typos and formatting issues in RF docs
- PR #1052: Fix the rows_sample dtype to float

# cuML 0.8.0 (27 June 2019)

## New Features

- PR #652: Adjusted Rand Index metric ml-prim
- PR #679: Class label manipulation ml-prim
- PR #636: Rand Index metric ml-prim
- PR #515: Added Random Projection feature
- PR #504: Contingency matrix ml-prim
- PR #644: Add train_test_split utility for cuDF dataframes
- PR #612: Allow Cuda Array Interface, Numba inputs and input code refactor
- PR #641: C: Separate C-wrapper library build to generate libcuml.so
- PR #631: Add nvcategory based ordinal label encoder
- PR #681: Add MBSGDClassifier and MBSGDRegressor classes around SGD
- PR #705: Quasi Newton solver and LogisticRegression Python classes
- PR #670: Add test skipping functionality to build.sh
- PR #678: Random Forest Python class
- PR #684: prims: make_blobs primitive
- PR #673: prims: reduce cols by key primitive
- PR #812: Add cuML Communications API & consolidate Dask cuML

## Improvements

- PR #597: C++ cuML and ml-prims folder refactor
- PR #590: QN Recover from numeric errors
- PR #482: Introduce cumlHandle for pca and tsvd
- PR #573: Remove use of unnecessary cuDF column and series copies
- PR #601: Cython PEP8 cleanup and CI integration
- PR #596: Introduce cumlHandle for ols and ridge
- PR #579: Introduce cumlHandle for cd and sgd, and propagate C++ errors in cython level for cd and sgd
- PR #604: Adding cumlHandle to kNN, spectral methods, and UMAP
- PR #616: Enable clang-format for enforcing coding style
- PR #618: CI: Enable copyright header checks
- PR #622: Updated to use 0.8 dependencies
- PR #626: Added build.sh script, updated CI scripts and documentation
- PR #633: build: Auto-detection of GPU_ARCHS during cmake
- PR #650: Moving brute force kNN to prims. Creating stateless kNN API.
- PR #662: C++: Bulk clang-format updates
- PR #671: Added pickle pytests and correct pickling of Base class
- PR #675: atomicMin/Max(float, double) with integer atomics and bit flipping
- PR #677: build: 'deep-clean' to build.sh to clean faiss build as well
- PR #683: Use stateless c++ API in KNN so that it can be pickled properly
- PR #686: Use stateless c++ API in UMAP so that it can be pickled properly
- PR #695: prims: Refactor pairwise distance
- PR #707: Added stress test and updated documentation for RF
- PR #701: Added emacs temporary file patterns to .gitignore
- PR #606: C++: Added tests for host_buffer and improved device_buffer and host_buffer implementation
- PR #726: Updated RF docs and stress test
- PR #730: Update README and RF docs for 0.8
- PR #744: Random projections generating binomial on device. Fixing tests.
- PR #741: Update API docs for 0.8
- PR #754: Pickling of UMAP/KNN
- PR #753: Made PCA and TSVD picklable
- PR #746: LogisticRegression and QN API docstrings
- PR #820: Updating DEVELOPER GUIDE threading guidelines

## Bug Fixes
- PR #584: Added missing virtual destructor to deviceAllocator and hostAllocator
- PR #620: C++: Removed old unit-test files in ml-prims
- PR #627: C++: Fixed dbscan crash issue filed in 613
- PR #640: Remove setuptools from conda run dependency
- PR #646: Update link in contributing.md
- PR #649: Bug fix to LinAlg::reduce_rows_by_key prim filed in issue #648
- PR #666: fixes to gitutils.py to resolve both string decode and handling of uncommitted files
- PR #676: Fix template parameters in `bernoulli()` implementation.
- PR #685: Make CuPy optional to avoid nccl conda package conflicts
- PR #687: prims: updated tolerance for reduce_cols_by_key unit-tests
- PR #689: Removing extra prints from NearestNeighbors cython
- PR #718: Bug fix for DBSCAN and increasing batch size of sgd
- PR #719: Adding additional checks for dtype of the data
- PR #736: Bug fix for RF wrapper and .cu print function
- PR #547: Fixed issue if C++ compiler is specified via CXX during configure.
- PR #759: Configure Sphinx to render params correctly
- PR #762: Apply threshold to remove flakiness of UMAP tests.
- PR #768: Fixing memory bug from stateless refactor
- PR #782: Nearest neighbors checking properly whether memory should be freed
- PR #783: UMAP was using wrong size for knn computation
- PR #776: Hotfix for self.variables in RF
- PR #777: Fix numpy input bug
- PR #784: Fix jit of shuffle_idx python function
- PR #790: Fix rows_sample input type for RF
- PR #793: Fix for dtype conversion utility for numba arrays without cupy installed
- PR #806: Add a seed for sklearn model in RF test file
- PR #843: Rf quantile fix

# cuML 0.7.0 (10 May 2019)

## New Features

- PR #405: Quasi-Newton GLM Solvers
- PR #277: Add row- and column-wise weighted mean primitive
- PR #424: Add a grid-sync struct for inter-block synchronization
- PR #430: Add R-Squared Score to ml primitives
- PR #463: Add matrix gather to ml primitives
- PR #435: Expose cumlhandle in cython + developer guide
- PR #455: Remove default-stream arguement across ml-prims and cuML
- PR #375: cuml cpp shared library renamed to libcuml++.so
- PR #460: Random Forest & Decision Trees (Single-GPU, Classification)
- PR #491: Add doxygen build target for ml-prims
- PR #505: Add R-Squared Score to python interface
- PR #507: Add coordinate descent for lasso and elastic-net
- PR #511: Add a minmax ml-prim
- PR #516: Added Trustworthiness score feature
- PR #520: Add local build script to mimic gpuCI
- PR #503: Add column-wise matrix sort primitive
- PR #525: Add docs build script to cuML
- PR #528: Remove current KMeans and replace it with a new single GPU implementation built using ML primitives

## Improvements

- PR #481: Refactoring Quasi-Newton to use cumlHandle
- PR #467: Added validity check on cumlHandle_t
- PR #461: Rewrote permute and added column major version
- PR #440: README updates
- PR #295: Improve build-time and the interface e.g., enable bool-OutType, for distance()
- PR #390: Update docs version
- PR #272: Add stream parameters to cublas and cusolver wrapper functions
- PR #447: Added building and running mlprims tests to CI
- PR #445: Lower dbscan memory usage by computing adjacency matrix directly
- PR #431: Add support for fancy iterator input types to LinAlg::reduce_rows_by_key
- PR #394: Introducing cumlHandle API to dbscan and add example
- PR #500: Added CI check for black listed CUDA Runtime API calls
- PR #475: exposing cumlHandle for dbscan from python-side
- PR #395: Edited the CONTRIBUTING.md file
- PR #407: Test files to run stress, correctness and unit tests for cuml algos
- PR #512: generic copy method for copying buffers between device/host
- PR #533: Add cudatoolkit conda dependency
- PR #524: Use cmake find blas and find lapack to pass configure options to faiss
- PR #527: Added notes on UMAP differences from reference implementation
- PR #540: Use latest release version in update-version CI script
- PR #552: Re-enable assert in kmeans tests with xfail as needed
- PR #581: Add shared memory fast col major to row major function back with bound checks
- PR #592: More efficient matrix copy/reverse methods
- PR #721: Added pickle tests for DBSCAN and Random Projections

## Bug Fixes

- PR #334: Fixed segfault in `ML::cumlHandle_impl::destroyResources`
- PR #349: Developer guide clarifications for cumlHandle and cumlHandle_impl
- PR #398: Fix CI scripts to allow nightlies to be uploaded
- PR #399: Skip PCA tests to allow CI to run with driver 418
- PR #422: Issue in the PCA tests was solved and CI can run with driver 418
- PR #409: Add entry to gitmodules to ignore build artifacts
- PR #412: Fix for svdQR function in ml-prims
- PR #438: Code that depended on FAISS was building everytime.
- PR #358: Fixed an issue when switching streams on MLCommon::device_buffer and MLCommon::host_buffer
- PR #434: Fixing bug in CSR tests
- PR #443: Remove defaults channel from ci scripts
- PR #384: 64b index arithmetic updates to the kernels inside ml-prims
- PR #459: Fix for runtime library path of pip package
- PR #464: Fix for C++11 destructor warning in qn
- PR #466: Add support for column-major in LinAlg::*Norm methods
- PR #465: Fixing deadlock issue in GridSync due to consecutive sync calls
- PR #468: Fix dbscan example build failure
- PR #470: Fix resource leakage in Kalman filter python wrapper
- PR #473: Fix gather ml-prim test for change in rng uniform API
- PR #477: Fixes default stream initialization in cumlHandle
- PR #480: Replaced qn_fit() declaration with #include of file containing definition to fix linker error
- PR #495: Update cuDF and RMM versions in GPU ci test scripts
- PR #499: DEVELOPER_GUIDE.md: fixed links and clarified ML::detail::streamSyncer example
- PR #506: Re enable ml-prim tests in CI
- PR #508: Fix for an error with default argument in LinAlg::meanSquaredError
- PR #519: README.md Updates and adding BUILD.md back
- PR #526: Fix the issue of wrong results when fit and transform of PCA are called separately
- PR #531: Fixing missing arguments in updateDevice() for RF
- PR #543: Exposing dbscan batch size through cython API and fixing broken batching
- PR #551: Made use of ZLIB_LIBRARIES consistent between ml_test and ml_mg_test
- PR #557: Modified CI script to run cuML tests before building mlprims and removed lapack flag
- PR #578: Updated Readme.md to add lasso and elastic-net
- PR #580: Fixing cython garbage collection bug in KNN
- PR #577: Use find libz in prims cmake
- PR #594: fixed cuda-memcheck mean_center test failures


# cuML 0.6.1 (09 Apr 2019)

## Bug Fixes

- PR #462 Runtime library path fix for cuML pip package


# cuML 0.6.0 (22 Mar 2019)

## New Features

- PR #249: Single GPU Stochastic Gradient Descent for linear regression, logistic regression, and linear svm with L1, L2, and elastic-net penalties.
- PR #247: Added "proper" CUDA API to cuML
- PR #235: NearestNeighbors MG Support
- PR #261: UMAP Algorithm
- PR #290: NearestNeighbors numpy MG Support
- PR #303: Reusable spectral embedding / clustering
- PR #325: Initial support for single process multi-GPU OLS and tSVD
- PR #271: Initial support for hyperparameter optimization with dask for many models

## Improvements

- PR #144: Dockerfile update and docs for LinearRegression and Kalman Filter.
- PR #168: Add /ci/gpu/build.sh file to cuML
- PR #167: Integrating full-n-final ml-prims repo inside cuml
- PR #198: (ml-prims) Removal of *MG calls + fixed a bug in permute method
- PR #194: Added new ml-prims for supporting LASSO regression.
- PR #114: Building faiss C++ api into libcuml
- PR #64: Using FAISS C++ API in cuML and exposing bindings through cython
- PR #208: Issue ml-common-3: Math.h: swap thrust::for_each with binaryOp,unaryOp
- PR #224: Improve doc strings for readable rendering with readthedocs
- PR #209: Simplify README.md, move build instructions to BUILD.md
- PR #218: Fix RNG to use given seed and adjust RNG test tolerances.
- PR #225: Support for generating random integers
- PR #215: Refactored LinAlg::norm to Stats::rowNorm and added Stats::colNorm
- PR #234: Support for custom output type and passing index value to main_op in *Reduction kernels
- PR #230: Refactored the cuda_utils header
- PR #236: Refactored cuml python package structure to be more sklearn like
- PR #232: Added reduce_rows_by_key
- PR #246: Support for 2 vectors in the matrix vector operator
- PR #244: Fix for single GPU OLS and Ridge to support one column training data
- PR #271: Added get_params and set_params functions for linear and ridge regression
- PR #253: Fix for issue #250-reduce_rows_by_key failed memcheck for small nkeys
- PR #269: LinearRegression, Ridge Python docs update and cleaning
- PR #322: set_params updated
- PR #237: Update build instructions
- PR #275: Kmeans use of faster gpu_matrix
- PR #288: Add n_neighbors to NearestNeighbors constructor
- PR #302: Added FutureWarning for deprecation of current kmeans algorithm
- PR #312: Last minute cleanup before release
- PR #315: Documentation updating and enhancements
- PR #330: Added ignored argument to pca.fit_transform to map to sklearn's implemenation
- PR #342: Change default ABI to ON
- PR #572: Pulling DBSCAN components into reusable primitives


## Bug Fixes

- PR #193: Fix AttributeError in PCA and TSVD
- PR #211: Fixing inconsistent use of proper batch size calculation in DBSCAN
- PR #202: Adding back ability for users to define their own BLAS
- PR #201: Pass CMAKE CUDA path to faiss/configure script
- PR #200 Avoid using numpy via cimport in KNN
- PR #228: Bug fix: LinAlg::unaryOp with 0-length input
- PR #279: Removing faiss-gpu references in README
- PR #321: Fix release script typo
- PR #327: Update conda requirements for version 0.6 requirements
- PR #352: Correctly calculating numpy chunk sizing for kNN
- PR #345: Run python import as part of package build to trigger compilation
- PR #347: Lowering memory usage of kNN.
- PR #355: Fixing issues with very large numpy inputs to SPMG OLS and tSVD.
- PR #357: Removing FAISS requirement from README
- PR #362: Fix for matVecOp crashing on large input sizes
- PR #366: Index arithmetic issue fix with TxN_t class
- PR #376: Disabled kmeans tests since they are currently too sensitive (see #71)
- PR #380: Allow arbitrary data size on ingress for numba_utils.row_matrix
- PR #385: Fix for long import cuml time in containers and fix for setup_pip
- PR #630: Fixing a missing kneighbors in nearest neighbors python proxy

# cuML 0.5.1 (05 Feb 2019)

## Bug Fixes

- PR #189 Avoid using numpy via cimport to prevent ABI issues in Cython compilation


# cuML 0.5.0 (28 Jan 2019)

## New Features

- PR #66: OLS Linear Regression
- PR #44: Distance calculation ML primitives
- PR #69: Ridge (L2 Regularized) Linear Regression
- PR #103: Linear Kalman Filter
- PR #117: Pip install support
- PR #64: Device to device support from cuML device pointers into FAISS

## Improvements

- PR #56: Make OpenMP optional for building
- PR #67: Github issue templates
- PR #44: Refactored DBSCAN to use ML primitives
- PR #91: Pytest cleanup and sklearn toyset datasets based pytests for kmeans and dbscan
- PR #75: C++ example to use kmeans
- PR #117: Use cmake extension to find any zlib installed in system
- PR #94: Add cmake flag to set ABI compatibility
- PR #139: Move thirdparty submodules to root and add symlinks to new locations
- PR #151: Replace TravisCI testing and conda pkg builds with gpuCI
- PR #164: Add numba kernel for faster column to row major transform
- PR #114: Adding FAISS to cuml build

## Bug Fixes

- PR #48: CUDA 10 compilation warnings fix
- PR #51: Fixes to Dockerfile and docs for new build system
- PR #72: Fixes for GCC 7
- PR #96: Fix for kmeans stack overflow with high number of clusters
- PR #105: Fix for AttributeError in kmeans fit method
- PR #113: Removed old  glm python/cython files
- PR #118: Fix for AttributeError in kmeans predict method
- PR #125: Remove randomized solver option from PCA python bindings


# cuML 0.4.0 (05 Dec 2018)

## New Features

## Improvements

- PR #42: New build system: separation of libcuml.so and cuml python package
- PR #43: Added changelog.md

## Bug Fixes


# cuML 0.3.0 (30 Nov 2018)

## New Features

- PR #33: Added ability to call cuML algorithms using numpy arrays

## Improvements

- PR #24: Fix references of python package from cuML to cuml and start using versioneer for better versioning
- PR #40: Added support for refactored cuDF 0.3.0, updated Conda files
- PR #33: Major python test cleaning, all tests pass with cuDF 0.2.0 and 0.3.0. Preparation for new build system
- PR #34: Updated batch count calculation logic in DBSCAN
- PR #35: Beginning of DBSCAN refactor to use cuML mlprims and general improvements

## Bug Fixes

- PR #30: Fixed batch size bug in DBSCAN that caused crash. Also fixed various locations for potential integer overflows
- PR #28: Fix readthedocs build documentation
- PR #29: Fix pytests for cuml name change from cuML
- PR #33: Fixed memory bug that would cause segmentation faults due to numba releasing memory before it was used. Also fixed row major/column major bugs for different algorithms
- PR #36: Fix kmeans gtest to use device data
- PR #38: cuda\_free bug removed that caused google tests to sometimes pass and sometimes fail randomly
- PR #39: Updated cmake to correctly link with CUDA libraries, add CUDA runtime linking and include source files in compile target

# cuML 0.2.0 (02 Nov 2018)

## New Features

- PR #11: Kmeans algorithm added
- PR #7: FAISS KNN wrapper added
- PR #21: Added Conda install support

## Improvements

- PR #15: Added compatibility with cuDF (from prior pyGDF)
- PR #13: Added FAISS to Dockerfile
- PR #21: Added TravisCI build system for CI and Conda builds

## Bug Fixes

- PR #4: Fixed explained variance bug in TSVD
- PR #5: Notebook bug fixes and updated results


# cuML 0.1.0

Initial release including PCA, TSVD, DBSCAN, ml-prims and cython wrappers<|MERGE_RESOLUTION|>--- conflicted
+++ resolved
@@ -18,6 +18,7 @@
 - PR #2256: Add a `make_arima` generator
 - PR #2245: ElasticNet, Lasso and Coordinate Descent MNMG
 - PR #2242: Pandas input support with output as NumPy arrays by default
+- PR #1728: Added notebook testing to gpuCI gpu build
 
 ## Improvements
 - PR #1931: C++: enabled doxygen docs for all of the C++ codebase
@@ -186,9 +187,6 @@
 - PR #1726: Decorator to allocate CuPy arrays with RMM
 - PR #1719: UMAP random seed reproducibility
 - PR #1748: Test serializing `CumlArray` objects
-<<<<<<< HEAD
-- PR #1728 Added notebook testing to gpuCI gpu build
-=======
 - PR #1776: Refactoring pca/tsvd distributed
 - PR #1762: Update CuPy requirement to 7
 - PR #1768: C++: Different input and output types for add and subtract prims
@@ -208,7 +206,6 @@
 - PR #1788: Removing complexity bottleneck in S-ARIMA
 - PR #1873: Remove usage of nvstring and nvcat from LabelEncoder
 - PR #1891: Additional improvements to naive bayes tree reduction
->>>>>>> bf7963fd
 
 ## Bug Fixes
 - PR #1835 : Fix calling default RF Classification always
