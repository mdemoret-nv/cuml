--- conflicted
+++ resolved
@@ -15,14 +15,11 @@
 - PR #2906: Moving `linalg` decomp to RAFT namespaces
 - PR #2996: Removing the max_depth restriction for switching to the batched backend
 - PR #3004: Remove Single Process Multi GPU (SPMG) code
-<<<<<<< HEAD
-- PR #3040: Improved Array Conversion with CumlArrayDescriptor and Decorators
-=======
 - PR #3044: Move leftover `linalg` and `stats` to RAFT namespaces
 - PR #3067: Deleting prims moved to RAFT and updating header paths
 - PR #3074: Reducing dask coordinate descent test runtime
 - PR #3052: Speeding up MNMG KNN Cl&Re testing
->>>>>>> 898f4805
+- PR #3040: Improved Array Conversion with CumlArrayDescriptor and Decorators
 
 ## Bug Fixes
 - PR #3033: Splitting ml metrics to individual files
