--- conflicted
+++ resolved
@@ -99,12 +99,9 @@
 - PR #2563: Update scipy call for arima gradient test
 - PR #2569: Fix for cuDF update
 - PR #2508: Use keyword parameters in sklearn.datasets.make_* functions
-<<<<<<< HEAD
 - PR #2587: Attributes for estimators relying on solvers
-=======
 - PR #2573: Considering managed memory as device type on checking for KMeans 
 - PR #2574: Fixing include path in `tsvd_mg.pyx`
->>>>>>> 5d4ea797
 
 # cuML 0.14.0 (03 Jun 2020)
 
