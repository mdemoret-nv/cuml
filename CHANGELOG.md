--- conflicted
+++ resolved
@@ -27,12 +27,9 @@
 - PR #3112: Speed test_array
 - PR #3111: Adding Cython to Code Coverage
 - PR #3129:  Update notebooks README
-<<<<<<< HEAD
 - PR #3002: Update flake8 Config To With Per File Settings
-=======
 - PR #3040: Improved Array Conversion with CumlArrayDescriptor and Decorators
 - PR #3134: Improving the Deprecation Message Formatting in Documentation
->>>>>>> 238a8dec
 
 ## Bug Fixes
 - PR #3069: Prevent conversion of DataFrames to Series in preprocessing
