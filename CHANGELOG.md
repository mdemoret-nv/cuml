# cuML 0.15.0 (Date TBD)

## New Features
- PR #2554: Hashing Vectorizer and general vectorizer improvements
- PR #2240: Making Dask models pickleable
- PR #2267: CountVectorizer estimator
- PR #2261: Exposing new FAISS metrics through Python API
- PR #2287: Single-GPU TfidfTransformer implementation
- PR #2289: QR SVD solver for MNMG PCA
- PR #2312: column-major support for make_blobs
- PR #2172: Initial support for auto-ARIMA
- PR #2394: Adding cosine & correlation distance for KNN
- PR #2392: PCA can accept sparse inputs, and sparse prim for computing covariance
- PR #2465: Support pandas 1.0+
- PR #2519: Precision recall curve using cupy
- PR #2500: Replace UMAP functionality dependency on nvgraph with RAFT Spectral Clustering
- PR #2502: cuML Implementation of `sklearn.metrics.pairwise_distances`
- PR #2520: TfidfVectorizer estimator
<<<<<<< HEAD
- PR #2541: Improve Documentation Examples and Source Linking
=======
- PR #2211: MNMG KNN Classifier & Regressor
- PR #2461: Add KNN Sparse Output Functionality
- PR #2607: Add support for probability estimates in SVC
>>>>>>> 4323a5d3

## Improvements
- PR #2336: Eliminate `rmm.device_array` usage
- PR #2262: Using fully shared PartDescriptor in MNMG decomposiition, linear models, and solvers
- PR #2310: Pinning ucx-py to 0.14 to make 0.15 CI pass
- PR #1945: enable clang tidy
- PR #2339: umap performance improvements
- PR #2308: Using fixture for Dask client to eliminate possiblity of not closing
- PR #2345: make C++ logger level definition to be the same as python layer
- PR #2329: Add short commit hash to conda package name
- PR #2362: Implement binary/multi-classification log loss with cupy
- PR #2363: Update threshold and make other changes for stress tests
- PR #2371: Updating MBSGD tests to use larger batches
- PR #2380: Pinning libcumlprims version to ease future updates
- PR #2405: Remove references to deprecated RMM headers.
- PR #2340: Import ARIMA in the root init file and fix the `test_fit_function` test
- PR #2408: Install meta packages for dependencies
- PR #2417: Move doc customization scripts to Jenkins
- PR #2427: Moving MNMG decomposition to cuml
- PR #2433: Add libcumlprims_mg to CMake
- PR #2420: Add and set convert_dtype default to True in estimator fit methods
- PR #2411: Refactor Mixin classes and use in classifier/regressor estimators
- PR #2442: fix setting RAFT_DIR from the RAFT_PATH env var
- PR #2469: Updating KNN c-api to document all arguments
- PR #2453: Add CumlArray to API doc
- PR #2440: Use Treelite Conda package
- PR #2403: Support for input and output type consistency in logistic regression predict_proba
- PR #2473: Add metrics.roc_auc_score to API docs. Additional readability and minor docs bug fixes
- PR #2468: Add `_n_features_in_` attribute to all single GPU estimators that implement fit
- PR #2489: Removing explicit FAISS build and adding dependency on libfaiss conda package
- PR #2480: Moving MNMG glm and solvers to cuml
- PR #2490: Moving MNMG KMeans to cuml
- PR #2483: Moving MNMG KNN to cuml
- PR #2492: Adding additional assertions to mnmg nearest neighbors pytests
- PR #2439: Update dask RF code to have print_detailed function
- PR #2431: Match output of classifier predict with target dtype
- PR #2237: Refactor RF cython code
- PR #2513: Fixing LGTM Analysis Issues
- PR #2099: Raise an error when float64 data is used with dask RF
- PR #2522: Renaming a few arguments in KNeighbors* to be more readable
- PR #2499: Provide access to `cuml.DBSCAN` core samples
- PR #2526: Removing PCA TSQR as a solver due to scalability issues
- PR #2536: Update conda upload versions for new supported CUDA/Python
- PR #2538: Remove Protobuf dependency
- PR #2553: Test pickle protocol 5 support
- PR #2570: Accepting single df or array input in train_test_split
- PR #2566: Remove deprecated cuDF from_gpu_matrix calls
- PR #2583: findpackage.cmake.in template for cmake dependencies
- PR #2577: Fully removing NVGraph dependency for CUDA 11 compatibility
- PR #2575: Speed up TfidfTransformer
- PR #2584: Removing dependency on sklearn's NotFittedError
- PR #2591: Generate benchmark datsets using `cuml.datasets`
- PR #2548: Fix limitation on number of rows usable with tSNE and refactor memory allocation
- PR #2589: including cuda-11 build fixes into raft
- PR #2487: Set classes_ attribute during classifier fit
- PR #2605: Reduce memory usage in tSNE
- PR #2611: Adding building doxygen docs to gpu ci
- PR #2629: Add naive_bayes api docs

## Bug Fixes
- PR #2369: Update RF code to fix set_params memory leak
- PR #2364: Fix for random projection
- PR #2373: Use Treelite Pip package in GPU testing
- PR #2376: Update documentation Links
- PR #2407: fixed batch count in DBScan for integer overflow case
- PR #2413: CumlArray and related methods updates to account for cuDF.Buffer contiguity update
- PR #2424: --singlegpu flag fix on build.sh script
- PR #2432: Using correct algo_name for UMAP in benchmark tests
- PR #2445: Restore access to coef_ property of Lasso
- PR #2441: Change p2p_enabled definition to work without ucx
- PR #2447: Drop `nvstrings`
- PR #2450: Update local build to use new gpuCI image
- PR #2454: Mark RF memleak test as XFAIL, because we can't detect memleak reliably
- PR #2455: Use correct field to store data type in `LabelEncoder.fit_transform`
- PR #2475: Fix typo in build.sh
- PR #2496: Fixing indentation for simulate_data in test_fil.py
- PR #2494: Set QN regularization strength consistent with scikit-learn
- PR #2486: Fix cupy input to kmeans init
- PR #2497: Changes to accomodate cuDF unsigned categorical changes
- PR #2209: Fix FIL benchmark for gpuarray-c input
- PR #2507: Import `treelite.sklearn`
- PR #2521: Fixing invalid smem calculation in KNeighborsCLassifier
- PR #2515: Increase tolerance for LogisticRegression test
- PR #2532: Updating doxygen in new MG headers
- PR #2521: Fixing invalid smem calculation in KNeighborsCLassifier
- PR #2515: Increase tolerance for LogisticRegression test
- PR #2545: Fix documentation of n_iter_without_progress in tSNE Python bindings
- PR #2543: Improve numerical stability of QN solver
- PR #2544: Fix Barnes-Hut tSNE not using specified post_learning_rate
- PR #2558: Disabled a long-running FIL test
- PR #2540: Update default value for n_epochs in UMAP to match documentation & sklearn API
- PR #2535: Fix issue with incorrect docker image being used in local build script
- PR #2542: Fix small memory leak in TSNE
- PR #2552: Fixed the length argument of updateDevice calls in RF test
- PR #2565: Fix cell allocation code to avoid loops in quad-tree. Prevent NaNs causing infinite descent
- PR #2563: Update scipy call for arima gradient test
- PR #2569: Fix for cuDF update
- PR #2508: Use keyword parameters in sklearn.datasets.make_* functions
- PR #2586: Fix SVC decision function data type
- PR #2573: Considering managed memory as device type on checking for KMeans
- PR #2574: Fixing include path in `tsvd_mg.pyx`
- PR #2593: Fix inconsistency in train_test_split
- PR #2609: Fix small doxygen issues
- PR #2610: Remove cuDF tolist call
- PR #2613: Removing thresholds from kmeans score tests (SG+MG)
- PR #2616: Small test code fix for pandas dtype tests
- PR #2625: Update Estimator notebook to resolve errors

# cuML 0.14.0 (03 Jun 2020)

## New Features
- PR #1994: Support for distributed OneHotEncoder
- PR #1892: One hot encoder implementation with cupy
- PR #1655: Adds python bindings for homogeneity score
- PR #1704: Adds python bindings for completeness score
- PR #1687: Adds python bindings for mutual info score
- PR #1980: prim: added a new write-only unary op prim
- PR #1867: C++: add logging interface support in cuML based spdlog
- PR #1902: Multi class inference in FIL C++ and importing multi-class forests from treelite
- PR #1906: UMAP MNMG
- PR #2067: python: wrap logging interface in cython
- PR #2083: Added dtype, order, and use_full_low_rank to MNMG `make_regression`
- PR #2074: SG and MNMG `make_classification`
- PR #2127: Added order to SG `make_blobs`, and switch from C++ to cupy based implementation
- PR #2057: Weighted k-means
- PR #2256: Add a `make_arima` generator
- PR #2245: ElasticNet, Lasso and Coordinate Descent MNMG
- PR #2242: Pandas input support with output as NumPy arrays by default
- PR #2551: Add cuML RF multiclass prediction using FIL from python
- PR #1728: Added notebook testing to gpuCI gpu build

## Improvements
- PR #1931: C++: enabled doxygen docs for all of the C++ codebase
- PR #1944: Support for dask_cudf.core.Series in _extract_partitions
- PR #1947: Cleaning up cmake
- PR #1927: Use Cython's `new_build_ext` (if available)
- PR #1946: Removed zlib dependency from cmake
- PR #1988: C++: cpp bench refactor
- PR #1873: Remove usage of nvstring and nvcat from LabelEncoder
- PR #1968: Update SVC SVR with cuML Array
- PR #1972: updates to our flow to use conda-forge's clang and clang-tools packages
- PR #1974: Reduce ARIMA testing time
- PR #1984: Enable Ninja build
- PR #1985: C++ UMAP parametrizable tests
- PR #2005: Adding missing algorithms to cuml benchmarks and notebook
- PR #2016: Add capability to setup.py and build.sh to fully clean all cython build files and artifacts
- PR #2044: A cuda-memcheck helper wrapper for devs
- PR #2018: Using `cuml.dask.part_utils.extract_partitions` and removing similar, duplicated code
- PR #2019: Enable doxygen build in our nightly doc build CI script
- PR #1996: Cythonize in parallel
- PR #2032: Reduce number of tests for MBSGD to improve CI running time
- PR #2031: Encapsulating UCX-py interactions in singleton
- PR #2029: Add C++ ARIMA log-likelihood benchmark
- PR #2085: Convert TSNE to use CumlArray
- PR #2051: Reduce the time required to run dask pca and dask tsvd tests
- PR #1981: Using CumlArray in kNN and DistributedDataHandler in dask kNN
- PR #2053: Introduce verbosity level in C++ layer instead of boolean `verbose` flag
- PR #2047: Make internal streams non-blocking w.r.t. NULL stream
- PR #2048: Random forest testing speedup
- PR #2058: Use CumlArray in Random Projection
- PR #2068: Updating knn class probabilities to use make_monotonic instead of binary search
- PR #2062: Adding random state to UMAP mnmg tests
- PR #2064: Speed-up K-Means test
- PR #2015: Renaming .h to .cuh in solver, dbscan and svm
- PR #2080: Improved import of sparse FIL forests from treelite
- PR #2090: Upgrade C++ build to C++14 standard
- PR #2089: CI: enabled cuda-memcheck on ml-prims unit-tests during nightly build
- PR #2128: Update Dask RF code to reduce the time required for GPU predict to run
- PR #2125: Build infrastructure to use RAFT
- PR #2131: Update Dask RF fit to use DistributedDataHandler
- PR #2055: Update the metrics notebook to use important cuML models
- PR #2095: Improved import of src_prims/utils.h, making it less ambiguous
- PR #2118: Updating SGD & mini-batch estimators to use CumlArray
- PR #2120: Speeding up dask RandomForest tests
- PR #1883: Use CumlArray in ARIMA
- PR #877: Adding definition of done criteria to wiki
- PR #2135: A few optimizations to UMAP fuzzy simplicial set
- PR #1914: Change the meaning of ARIMA's intercept to match the literature
- PR #2098: Renaming .h to .cuh in decision_tree, glm, pca
- PR #2150: Remove deprecated RMM calls in RMM allocator adapter
- PR #2146: Remove deprecated kalman filter
- PR #2151: Add pytest duration and pytest timeout
- PR #2156: Add Docker 19 support to local gpuci build
- PR #2178: Reduce duplicated code in RF
- PR #2124: Expand tutorial docs and sample notebook
- PR #2175: Allow CPU-only and dataset params for benchmark sweeps
- PR #2186: Refactor cython code to build OPG structs in common utils file
- PR #2180: Add fully single GPU singlegpu python build
- PR #2187: CMake improvements to manage conda environment dependencies
- PR #2185: Add has_sklearn function and use it in datasets/classification.
- PR #2193: Order-independent local shuffle in `cuml.dask.make_regression`
- PR #2204: Update python layer to use the logger interface
- PR #2184: Refoctor headers for holtwinters, rproj, tsvd, tsne, umap
- PR #2199: Remove unncessary notebooks
- PR #2195: Separating fit and transform calls in SG, MNMG PCA to save transform array memory consumption
- PR #2201: Re-enabling UMAP repro tests
- PR #2132: Add SVM C++ benchmarks
- PR #2196: Updates to benchmarks. Moving notebook
- PR #2208: Coordinate Descent, Lasso and ElasticNet CumlArray updates
- PR #2210: Updating KNN tests to evaluate multiple index partitions
- PR #2205: Use timeout to add 2 hour hard limit to dask tests
- PR #2212: Improve DBScan batch count / memory estimation
- PR #2213: Standardized include statements across all cpp source files, updated copyright on all modified files
- PR #2214: Remove utils folder and refactor to common folder
- PR #2220: Final refactoring of all src_prims header files following rules as specified in #1675
- PR #2225: input_to_cuml_array keep order option, test updates and cleanup
- PR #2244: Re-enable slow ARIMA tests as stress tests
- PR #2231: Using OPG structs from `cuml.common` in decomposition algorithms
- PR #2257: Update QN and LogisticRegression to use CumlArray
- PR #2259: Add CumlArray support to Naive Bayes
- PR #2252: Add benchmark for the Gram matrix prims
- PR #2263: Faster serialization for Treelite objects with RF
- PR #2264: Reduce build time for cuML by using make_blobs from libcuml++ interface
- PR #2269: Add docs targets to build.sh and fix python cuml.common docs
- PR #2271: Clarify doc for `_unique` default implementation in OneHotEncoder
- PR #2272: Add docs build.sh script to repository
- PR #2276: Ensure `CumlArray` provided `dtype` conforms
- PR #2281: Rely on cuDF's `Serializable` in `CumlArray`
- PR #2284: Reduce dataset size in SG RF notebook to reduce run time of sklearn
- PR #2285: Increase the threshold for elastic_net test in dask/test_coordinate_descent
- PR #2314: Update FIL default values, documentation and test
- PR #2316: 0.14 release docs additions and fixes
- PR #2320: Add prediction notes to RF docs
- PR #2323: Change verbose levels and parameter name to match Scikit-learn API
- PR #2324: Raise an error if n_bins > number of training samples in RF
- PR #2335: Throw a warning if treelite cannot be imported and `load_from_sklearn` is used

## Bug Fixes
- PR #1939: Fix syntax error in cuml.common.array
- PR #1941: Remove c++ cuda flag that was getting duplicated in CMake
- PR #1971: python: Correctly honor --singlegpu option and CUML_BUILD_PATH env variable
- PR #1969: Update libcumlprims to 0.14
- PR #1973: Add missing mg files for setup.py --singlegpu flag
- PR #1993: Set `umap_transform_reproducibility` tests to xfail
- PR #2004: Refactoring the arguments to `plant()` call
- PR #2017: Fixing memory issue in weak cc prim
- PR #2028: Skipping UMAP knn reproducibility tests until we figure out why its failing in CUDA 10.2
- PR #2024: Fixed cuda-memcheck errors with sample-without-replacement prim
- PR #1540: prims: support for custom math-type used for computation inside adjusted rand index prim
- PR #2077: dask-make blobs arguments to match sklearn
- PR #2059: Make all Scipy imports conditional
- PR #2078: Ignore negative cache indices in get_vecs
- PR #2084: Fixed cuda-memcheck errors with COO unit-tests
- PR #2087: Fixed cuda-memcheck errors with dispersion prim
- PR #2096: Fixed syntax error with nightly build command for memcheck unit-tests
- PR #2115: Fixed contingency matrix prim unit-tests for computing correct golden values
- PR #2107: Fix PCA transform
- PR #2109: input_to_cuml_array __cuda_array_interface__ bugfix
- PR #2117: cuDF __array__ exception small fixes
- PR #2139: CumlArray for adjusted_rand_score
- PR #2140: Returning self in fit model functions
- PR #2144: Remove GPU arch < 60 from CMake build
- PR #2153: Added missing namespaces to some Decision Tree files
- PR #2155: C++: fix doxygen build break
- PR #2161: Replacing depreciated bruteForceKnn
- PR #2162: Use stream in transpose prim
- PR #2165: Fit function test correction
- PR #2166: Fix handling of temp file in RF pickling
- PR #2176: C++: fix for adjusted rand index when input array is all zeros
- PR #2179: Fix clang tools version in libcuml recipe
- PR #2183: Fix RAFT in nightly package
- PR #2191: Fix placement of SVM parameter documentation and add examples
- PR #2212: Fix DBScan results (no propagation of labels through border points)
- PR #2215: Fix the printing of forest object
- PR #2217: Fix opg_utils naming to fix singlegpu build
- PR #2223: Fix bug in ARIMA C++ benchmark
- PR #2224: Temporary fix for CI until new Dask version is released
- PR #2228: Update to use __reduce_ex__ in CumlArray to override cudf.Buffer
- PR #2249: Fix bug in UMAP continuous target metrics
- PR #2258: Fix doxygen build break
- PR #2255: Set random_state for train_test_split function in dask RF
- PR #2275: Fix RF fit memory leak
- PR #2274: Fix parameter name verbose to verbosity in mnmg OneHotEncoder
- PR #2277: Updated cub repo path and branch name
- PR #2282: Fix memory leak in Dask RF concatenation
- PR #2301: Scaling KNN dask tests sample size with n GPUs
- PR #2293: Contiguity fixes for input_to_cuml_array and train_test_split
- PR #2295: Fix convert_to_dtype copy even with same dtype
- PR #2305: Fixed race condition in DBScan
- PR #2354: Fix broken links in README
- PR #2619: Explicitly skip raft test folder for pytest 6.0.0

# cuML 0.13.0 (31 Mar 2020)

## New Features
- PR #1777: Python bindings for entropy
- PR #1742: Mean squared error implementation with cupy
- PR #1817: Confusion matrix implementation with cupy (SNSG and MNMG)
- PR #1766: Mean absolute error implementation with cupy
- PR #1766: Mean squared log error implementation with cupy
- PR #1635: cuML Array shim and configurable output added to cluster methods
- PR #1586: Seasonal ARIMA
- PR #1683: cuml.dask make_regression
- PR #1689: Add framework for cuML Dask serializers
- PR #1709: Add `decision_function()` and `predict_proba()` for LogisticRegression
- PR #1714: Add `print_env.sh` file to gather important environment details
- PR #1750: LinearRegression CumlArray for configurable output
- PR #1814: ROC AUC score implementation with cupy
- PR #1767: Single GPU decomposition models configurable output
- PR #1646: Using FIL to predict in MNMG RF
- PR #1778: Make cuML Handle picklable
- PR #1738: cuml.dask refactor beginning and dask array input option for OLS, Ridge and KMeans
- PR #1874: Add predict_proba function to RF classifier
- PR #1815: Adding KNN parameter to UMAP
- PR #1978: Adding `predict_proba` function to dask RF

## Improvements
- PR #1644: Add `predict_proba()` for FIL binary classifier
- PR #1620: Pickling tests now automatically finds all model classes inheriting from cuml.Base
- PR #1637: Update to newer treelite version with XGBoost 1.0 compatibility
- PR #1632: Fix MBSGD models inheritance, they now inherits from cuml.Base
- PR #1628: Remove submodules from cuML
- PR #1755: Expose the build_treelite function for python
- PR #1649: Add the fil_sparse_format variable option to RF API
- PR #1647: storage_type=AUTO uses SPARSE for large models
- PR #1668: Update the warning statement thrown in RF when the seed is set but n_streams is not 1
- PR #1662: use of direct cusparse calls for coo2csr, instead of depending on nvgraph
- PR #1747: C++: dbscan performance improvements and cleanup
- PR #1697: Making trustworthiness batchable and using proper workspace
- PR #1721: Improving UMAP pytests
- PR #1717: Call `rmm_cupy_allocator` for CuPy allocations
- PR #1718: Import `using_allocator` from `cupy.cuda`
- PR #1723: Update RF Classifier to throw an exception for multi-class pickling
- PR #1726: Decorator to allocate CuPy arrays with RMM
- PR #1719: UMAP random seed reproducibility
- PR #1748: Test serializing `CumlArray` objects
- PR #1776: Refactoring pca/tsvd distributed
- PR #1762: Update CuPy requirement to 7
- PR #1768: C++: Different input and output types for add and subtract prims
- PR #1790: Add support for multiple seeding in k-means++
- PR #1805: Adding new Dask cuda serializers to naive bayes + a trivial perf update
- PR #1812: C++: bench: UMAP benchmark cases added
- PR #1795: Add capability to build CumlArray from bytearray/memoryview objects
- PR #1824: C++: improving the performance of UMAP algo
- PR #1816: Add ARIMA notebook
- PR #1856: Update docs for 0.13
- PR #1827: Add HPO demo Notebook
- PR #1825: `--nvtx` option in `build.sh`
- PR #1847: Update XGBoost version for CI
- PR #1837: Simplify cuML Array construction
- PR #1848: Rely on subclassing for cuML Array serialization
- PR #1866: Minimizing client memory pressure on Naive Bayes
- PR #1788: Removing complexity bottleneck in S-ARIMA
- PR #1873: Remove usage of nvstring and nvcat from LabelEncoder
- PR #1891: Additional improvements to naive bayes tree reduction

## Bug Fixes
- PR #1835 : Fix calling default RF Classification always
- PT #1904: replace cub sort
- PR #1833: Fix depth issue in shallow RF regression estimators
- PR #1770: Warn that KalmanFilter is deprecated
- PR #1775: Allow CumlArray to work with inputs that have no 'strides' in array interface
- PR #1594: Train-test split is now reproducible
- PR #1590: Fix destination directory structure for run-clang-format.py
- PR #1611: Fixing pickling errors for KNN classifier and regressor
- PR #1617: Fixing pickling issues for SVC and SVR
- PR #1634: Fix title in KNN docs
- PR #1627: Adding a check for multi-class data in RF classification
- PR #1654: Skip treelite patch if its already been applied
- PR #1661: Fix nvstring variable name
- PR #1673: Using struct for caching dlsym state in communicator
- PR #1659: TSNE - introduce 'convert_dtype' and refactor class attr 'Y' to 'embedding_'
- PR #1672: Solver 'svd' in Linear and Ridge Regressors when n_cols=1
- PR #1670: Lasso & ElasticNet - cuml Handle added
- PR #1671: Update for accessing cuDF Series pointer
- PR #1652: Support XGBoost 1.0+ models in FIL
- PR #1702: Fix LightGBM-FIL validation test
- PR #1701: test_score kmeans test passing with newer cupy version
- PR #1706: Remove multi-class bug from QuasiNewton
- PR #1699: Limit CuPy to <7.2 temporarily
- PR #1708: Correctly deallocate cuML handles in Cython
- PR #1730: Fixes to KF for test stability (mainly in CUDA 10.2)
- PR #1729: Fixing naive bayes UCX serialization problem in fit()
- PR #1749: bug fix rf classifier/regressor on seg fault in bench
- PR #1751: Updated RF documentation
- PR #1765: Update the checks for using RF GPU predict
- PR #1787: C++: unit-tests to check for RF accuracy. As well as a bug fix to improve RF accuracy
- PR #1793: Updated fil pyx to solve memory leakage issue
- PR #1810: Quickfix - chunkage in dask make_regression
- PR #1842: DistributedDataHandler not properly setting 'multiple'
- PR #1849: Critical fix in ARIMA initial estimate
- PR #1851: Fix for cuDF behavior change for multidimensional arrays
- PR #1852: Remove Thrust warnings
- PR #1868: Turning off IPC caching until it is fixed in UCX-py/UCX
- PR #1876: UMAP exponential decay parameters fix
- PR #1887: Fix hasattr for missing attributes on base models
- PR #1877: Remove resetting index in shuffling in train_test_split
- PR #1893: Updating UCX in comms to match current UCX-py
- PR #1888: Small train_test_split test fix
- PR #1899: Fix dask `extract_partitions()`, remove transformation as instance variable in PCA and TSVD and match sklearn APIs
- PR #1920: Temporarily raising threshold for UMAP reproducibility tests
- PR #1918: Create memleak fixture to skip memleak tests in CI for now
- PR #1926: Update batch matrix test margins
- PR #1925: Fix failing dask tests
- PR #1936: Update DaskRF regression test to xfail
- PR #1932: Isolating cause of make_blobs failure
- PR #1951: Dask Random forest regression CPU predict bug fix
- PR #1948: Adjust BatchedMargin margin and disable tests temporarily
- PR #1950: Fix UMAP test failure


# cuML 0.12.0 (04 Feb 2020)

## New Features
- PR #1483: prims: Fused L2 distance and nearest-neighbor prim
- PR #1494: bench: ml-prims benchmark
- PR #1514: bench: Fused L2 NN prim benchmark
- PR #1411: Cython side of MNMG OLS
- PR #1520: Cython side of MNMG Ridge Regression
- PR #1516: Suppor Vector Regression (epsilon-SVR)

## Improvements
- PR #1638: Update cuml/docs/README.md
- PR #1468: C++: updates to clang format flow to make it more usable among devs
- PR #1473: C++: lazy initialization of "costly" resources inside cumlHandle
- PR #1443: Added a new overloaded GEMM primitive
- PR #1489: Enabling deep trees using Gather tree builder
- PR #1463: Update FAISS submodule to 1.6.1
- PR #1488: Add codeowners
- PR #1432: Row-major (C-style) GPU arrays for benchmarks
- PR #1490: Use dask master instead of conda package for testing
- PR #1375: Naive Bayes & Distributed Naive Bayes
- PR #1377: Add GPU array support for FIL benchmarking
- PR #1493: kmeans: add tiling support for 1-NN computation and use fusedL2-1NN prim for L2 distance metric
- PR #1532: Update CuPy to >= 6.6 and allow 7.0
- PR #1528: Re-enabling KNN using dynamic library loading for UCX in communicator
- PR #1545: Add conda environment version updates to ci script
- PR #1541: Updates for libcudf++ Python refactor
- PR #1555: FIL-SKL, an SKLearn-based benchmark for FIL
- PR #1537: Improve pickling and scoring suppport for many models to support hyperopt
- PR #1551: Change custom kernel to cupy for col/row order transform
- PR #1533: C++: interface header file separation for SVM
- PR #1560: Helper function to allocate all new CuPy arrays with RMM memory management
- PR #1570: Relax nccl in conda recipes to >=2.4 (matching CI)
- PR #1578: Add missing function information to the cuML documenataion
- PR #1584: Add has_scipy utility function for runtime check
- PR #1583: API docs updates for 0.12
- PR #1591: Updated FIL documentation

## Bug Fixes
- PR #1470: Documentation: add make_regression, fix ARIMA section
- PR #1482: Updated the code to remove sklearn from the mbsgd stress test
- PR #1491: Update dev environments for 0.12
- PR #1512: Updating setup_cpu() in SpeedupComparisonRunner
- PR #1498: Add build.sh to code owners
- PR #1505: cmake: added correct dependencies for prims-bench build
- PR #1534: Removed TODO comment in create_ucp_listeners()
- PR #1548: Fixing umap extra unary op in knn graph
- PR #1547: Fixing MNMG kmeans score. Fixing UMAP pickling before fit(). Fixing UMAP test failures.
- PR #1557: Increasing threshold for kmeans score
- PR #1562: Increasing threshold even higher
- PR #1564: Fixed a typo in function cumlMPICommunicator_impl::syncStream
- PR #1569: Remove Scikit-learn exception and depedenncy in SVM
- PR #1575: Add missing dtype parameter in call to strides to order for CuPy 6.6 code path
- PR #1574: Updated the init file to include SVM
- PR #1589: Fixing the default value for RF and updating mnmg predict to accept cudf
- PR #1601: Fixed wrong datatype used in knn voting kernel

# cuML 0.11.0 (11 Dec 2019)

## New Features

- PR #1295: Cython side of MNMG PCA
- PR #1218: prims: histogram prim
- PR #1129: C++: Separate include folder for C++ API distribution
- PR #1282: OPG KNN MNMG Code (disabled for 0.11)
- PR #1242: Initial implementation of FIL sparse forests
- PR #1194: Initial ARIMA time-series modeling support.
- PR #1286: Importing treelite models as FIL sparse forests
- PR #1285: Fea minimum impurity decrease RF param
- PR #1301: Add make_regression to generate regression datasets
- PR #1322: RF pickling using treelite, protobuf and FIL
- PR #1332: Add option to cuml.dask make_blobs to produce dask array
- PR #1307: Add RF regression benchmark
- PR #1327: Update the code to build treelite with protobuf
- PR #1289: Add Python benchmarking support for FIL
- PR #1371: Cython side of MNMG tSVD
- PR #1386: Expose SVC decision function value

## Improvements
- PR #1170: Use git to clone subprojects instead of git submodules
- PR #1239: Updated the treelite version
- PR #1225: setup.py clone dependencies like cmake and correct include paths
- PR #1224: Refactored FIL to prepare for sparse trees
- PR #1249: Include libcuml.so C API in installed targets
- PR #1259: Conda dev environment updates and use libcumlprims current version in CI
- PR #1277: Change dependency order in cmake for better printing at compile time
- PR #1264: Add -s flag to GPU CI pytest for better error printing
- PR #1271: Updated the Ridge regression documentation
- PR #1283: Updated the cuMl docs to include MBSGD and adjusted_rand_score
- PR #1300: Lowercase parameter versions for FIL algorithms
- PR #1312: Update CuPy to version 6.5 and use conda-forge channel
- PR #1336: Import SciKit-Learn models into FIL
- PR #1314: Added options needed for ASVDb output (CUDA ver, etc.), added option
  to select algos
- PR #1335: Options to print available algorithms and datasets
  in the Python benchmark
- PR #1338: Remove BUILD_ABI references in CI scripts
- PR #1340: Updated unit tests to uses larger dataset
- PR #1351: Build treelite temporarily for GPU CI testing of FIL Scikit-learn
  model importing
- PR #1367: --test-split benchmark parameter for train-test split
- PR #1360: Improved tests for importing SciKit-Learn models into FIL
- PR #1368: Add --num-rows benchmark command line argument
- PR #1351: Build treelite temporarily for GPU CI testing of FIL Scikit-learn model importing
- PR #1366: Modify train_test_split to use CuPy and accept device arrays
- PR #1258: Documenting new MPI communicator for multi-node multi-GPU testing
- PR #1345: Removing deprecated should_downcast argument
- PR #1362: device_buffer in UMAP + Sparse prims
- PR #1376: AUTO value for FIL algorithm
- PR #1408: Updated pickle tests to delete the pre-pickled model to prevent pointer leakage
- PR #1357: Run benchmarks multiple times for CI
- PR #1382: ARIMA optimization: move functions to C++ side
- PR #1392: Updated RF code to reduce duplication of the code
- PR #1444: UCX listener running in its own isolated thread
- PR #1445: Improved performance of FIL sparse trees
- PR #1431: Updated API docs
- PR #1441: Remove unused CUDA conda labels
- PR #1439: Match sklearn 0.22 default n_estimators for RF and fix test errors
- PR #1461: Add kneighbors to API docs

## Bug Fixes
- PR #1281: Making rng.h threadsafe
- PR #1212: Fix cmake git cloning always running configure in subprojects
- PR #1261: Fix comms build errors due to cuml++ include folder changes
- PR #1267: Update build.sh for recent change of building comms in main CMakeLists
- PR #1278: Removed incorrect overloaded instance of eigJacobi
- PR #1302: Updates for numba 0.46
- PR #1313: Updated the RF tests to set the seed and n_streams
- PR #1319: Using machineName arg passed in instead of default for ASV reporting
- PR #1326: Fix illegal memory access in make_regression (bounds issue)
- PR #1330: Fix C++ unit test utils for better handling of differences near zero
- PR #1342: Fix to prevent memory leakage in Lasso and ElasticNet
- PR #1337: Fix k-means init from preset cluster centers
- PR #1354: Fix SVM gamma=scale implementation
- PR #1344: Change other solver based methods to create solver object in init
- PR #1373: Fixing a few small bugs in make_blobs and adding asserts to pytests
- PR #1361: Improve SMO error handling
- PR #1384: Lower expectations on batched matrix tests to prevent CI failures
- PR #1380: Fix memory leaks in ARIMA
- PR #1391: Lower expectations on batched matrix tests even more
- PR #1394: Warning added in svd for cuda version 10.1
- PR #1407: Resolved RF predict issues and updated RF docstring
- PR #1401: Patch for lbfgs solver for logistic regression with no l1 penalty
- PR #1416: train_test_split numba and rmm device_array output bugfix
- PR #1419: UMAP pickle tests are using wrong n_neighbors value for trustworthiness
- PR #1438: KNN Classifier to properly return Dataframe with Dataframe input
- PR #1425: Deprecate seed and use random_state similar to Scikit-learn in train_test_split
- PR #1458: Add joblib as an explicit requirement
- PR #1474: Defer knn mnmg to 0.12 nightly builds and disable ucx-py dependency

# cuML 0.10.0 (16 Oct 2019)

## New Features
- PR #1148: C++ benchmark tool for c++/CUDA code inside cuML
- PR #1071: Selective eigen solver of cuSolver
- PR #1073: Updating RF wrappers to use FIL for GPU accelerated prediction
- PR #1104: CUDA 10.1 support
- PR #1113: prims: new batched make-symmetric-matrix primitive
- PR #1112: prims: new batched-gemv primitive
- PR #855: Added benchmark tools
- PR #1149 Add YYMMDD to version tag for nightly conda packages
- PR #892: General Gram matrices prim
- PR #912: Support Vector Machine
- PR #1274: Updated the RF score function to use GPU predict

## Improvements
- PR #961: High Peformance RF; HIST algo
- PR #1028: Dockerfile updates after dir restructure. Conda env yaml to add statsmodels as a dependency
- PR #1047: Consistent OPG interface for kmeans, based on internal libcumlprims update
- PR #763: Add examples to train_test_split documentation
- PR #1093: Unified inference kernels for different FIL algorithms
- PR #1076: Paying off some UMAP / Spectral tech debt.
- PR #1086: Ensure RegressorMixin scorer uses device arrays
- PR #1110: Adding tests to use default values of parameters of the models
- PR #1108: input_to_host_array function in input_utils for input processing to host arrays
- PR #1114: K-means: Exposing useful params, removing unused params, proxying params in Dask
- PR #1138: Implementing ANY_RANK semantics on irecv
- PR #1142: prims: expose separate InType and OutType for unaryOp and binaryOp
- PR #1115: Moving dask_make_blobs to cuml.dask.datasets. Adding conversion to dask.DataFrame
- PR #1136: CUDA 10.1 CI updates
- PR #1135: K-means: add boundary cases for kmeans||, support finer control with convergence
- PR #1163: Some more correctness improvements. Better verbose printing
- PR #1165: Adding except + in all remaining cython
- PR #1186: Using LocalCUDACluster Pytest fixture
- PR #1173: Docs: Barnes Hut TSNE documentation
- PR #1176: Use new RMM API based on Cython
- PR #1219: Adding custom bench_func and verbose logging to cuml.benchmark
- PR #1247: Improved MNMG RF error checking

## Bug Fixes

- PR #1231: RF respect number of cuda streams from cuml handle
- PR #1230: Rf bugfix memleak in regression
- PR #1208: compile dbscan bug
- PR #1016: Use correct libcumlprims version in GPU CI
- PR #1040: Update version of numba in development conda yaml files
- PR #1043: Updates to accomodate cuDF python code reorganization
- PR #1044: Remove nvidia driver installation from ci/cpu/build.sh
- PR #991: Barnes Hut TSNE Memory Issue Fixes
- PR #1075: Pinning Dask version for consistent CI results
- PR #990: Barnes Hut TSNE Memory Issue Fixes
- PR #1066: Using proper set of workers to destroy nccl comms
- PR #1072: Remove pip requirements and setup
- PR #1074: Fix flake8 CI style check
- PR #1087: Accuracy improvement for sqrt/log in RF max_feature
- PR #1088: Change straggling numba python allocations to use RMM
- PR #1106: Pinning Distributed version to match Dask for consistent CI results
- PR #1116: TSNE CUDA 10.1 Bug Fixes
- PR #1132: DBSCAN Batching Bug Fix
- PR #1162: DASK RF random seed bug fix
- PR #1164: Fix check_dtype arg handling for input_to_dev_array
- PR #1171: SVM prediction bug fix
- PR #1177: Update dask and distributed to 2.5
- PR #1204: Fix SVM crash on Turing
- PR #1199: Replaced sprintf() with snprintf() in THROW()
- PR #1205: Update dask-cuda in yml envs
- PR #1211: Fixing Dask k-means transform bug and adding test
- PR #1236: Improve fix for SMO solvers potential crash on Turing
- PR #1251: Disable compiler optimization for CUDA 10.1 for distance prims
- PR #1260: Small bugfix for major conversion in input_utils
- PR #1276: Fix float64 prediction crash in test_random_forest

# cuML 0.9.0 (21 Aug 2019)

## New Features

- PR #894: Convert RF to treelite format
- PR #826: Jones transformation of params for ARIMA models timeSeries ml-prim
- PR #697: Silhouette Score metric ml-prim
- PR #674: KL Divergence metric ml-prim
- PR #787: homogeneity, completeness and v-measure metrics ml-prim
- PR #711: Mutual Information metric ml-prim
- PR #724: Entropy metric ml-prim
- PR #766: Expose score method based on inertia for KMeans
- PR #823: prims: cluster dispersion metric
- PR #816: Added inverse_transform() for LabelEncoder
- PR #789: prims: sampling without replacement
- PR #813: prims: Col major istance prim
- PR #635: Random Forest & Decision Tree Regression (Single-GPU)
- PR #819: Forest Inferencing Library (FIL)
- PR #829: C++: enable nvtx ranges
- PR #835: Holt-Winters algorithm
- PR #837: treelite for decision forest exchange format
- PR #871: Wrapper for FIL
- PR #870: make_blobs python function
- PR #881: wrappers for accuracy_score and adjusted_rand_score functions
- PR #840: Dask RF classification and regression
- PR #870: make_blobs python function
- PR #879: import of treelite models to FIL
- PR #892: General Gram matrices prim
- PR #883: Adding MNMG Kmeans
- PR #930: Dask RF
- PR #882: TSNE - T-Distributed Stochastic Neighbourhood Embedding
- PR #624: Internals API & Graph Based Dimensionality Reductions Callback
- PR #926: Wrapper for FIL
- PR #994: Adding MPI comm impl for testing / benchmarking MNMG CUDA
- PR #960: Enable using libcumlprims for MG algorithms/prims

## Improvements
- PR #822: build: build.sh update to club all make targets together
- PR #807: Added development conda yml files
- PR #840: Require cmake >= 3.14
- PR #832: Stateless Decision Tree and Random Forest API
- PR #857: Small modifications to comms for utilizing IB w/ Dask
- PR #851: Random forest Stateless API wrappers
- PR #865: High Performance RF
- PR #895: Pretty prints arguments!
- PR #920: Add an empty marker kernel for tracing purposes
- PR #915: syncStream added to cumlCommunicator
- PR #922: Random Forest support in FIL
- PR #911: Update headers to credit CannyLabs BH TSNE implementation
- PR #918: Streamline CUDA_REL environment variable
- PR #924: kmeans: updated APIs to be stateless, refactored code for mnmg support
- PR #950: global_bias support in FIL
- PR #773: Significant improvements to input checking of all classes and common input API for Python
- PR #957: Adding docs to RF & KMeans MNMG. Small fixes for release
- PR #965: Making dask-ml a hard dependency
- PR #976: Update api.rst for new 0.9 classes
- PR #973: Use cudaDeviceGetAttribute instead of relying on cudaDeviceProp object being passed
- PR #978: Update README for 0.9
- PR #1009: Fix references to notebooks-contrib
- PR #1015: Ability to control the number of internal streams in cumlHandle_impl via cumlHandle
- PR #1175: Add more modules to docs ToC

## Bug Fixes

- PR #923: Fix misshapen level/trend/season HoltWinters output
- PR #831: Update conda package dependencies to cudf 0.9
- PR #772: Add missing cython headers to SGD and CD
- PR #849: PCA no attribute trans_input_ transform bug fix
- PR #869: Removing incorrect information from KNN Docs
- PR #885: libclang installation fix for GPUCI
- PR #896: Fix typo in comms build instructions
- PR #921: Fix build scripts using incorrect cudf version
- PR #928: TSNE Stability Adjustments
- PR #934: Cache cudaDeviceProp in cumlHandle for perf reasons
- PR #932: Change default param value for RF classifier
- PR #949: Fix dtype conversion tests for unsupported cudf dtypes
- PR #908: Fix local build generated file ownerships
- PR #983: Change RF max_depth default to 16
- PR #987: Change default values for knn
- PR #988: Switch to exact tsne
- PR #991: Cleanup python code in cuml.dask.cluster
- PR #996: ucx_initialized being properly set in CommsContext
- PR #1007: Throws a well defined error when mutigpu is not enabled
- PR #1018: Hint location of nccl in build.sh for CI
- PR #1022: Using random_state to make K-Means MNMG tests deterministic
- PR #1034: Fix typos and formatting issues in RF docs
- PR #1052: Fix the rows_sample dtype to float

# cuML 0.8.0 (27 June 2019)

## New Features

- PR #652: Adjusted Rand Index metric ml-prim
- PR #679: Class label manipulation ml-prim
- PR #636: Rand Index metric ml-prim
- PR #515: Added Random Projection feature
- PR #504: Contingency matrix ml-prim
- PR #644: Add train_test_split utility for cuDF dataframes
- PR #612: Allow Cuda Array Interface, Numba inputs and input code refactor
- PR #641: C: Separate C-wrapper library build to generate libcuml.so
- PR #631: Add nvcategory based ordinal label encoder
- PR #681: Add MBSGDClassifier and MBSGDRegressor classes around SGD
- PR #705: Quasi Newton solver and LogisticRegression Python classes
- PR #670: Add test skipping functionality to build.sh
- PR #678: Random Forest Python class
- PR #684: prims: make_blobs primitive
- PR #673: prims: reduce cols by key primitive
- PR #812: Add cuML Communications API & consolidate Dask cuML

## Improvements

- PR #597: C++ cuML and ml-prims folder refactor
- PR #590: QN Recover from numeric errors
- PR #482: Introduce cumlHandle for pca and tsvd
- PR #573: Remove use of unnecessary cuDF column and series copies
- PR #601: Cython PEP8 cleanup and CI integration
- PR #596: Introduce cumlHandle for ols and ridge
- PR #579: Introduce cumlHandle for cd and sgd, and propagate C++ errors in cython level for cd and sgd
- PR #604: Adding cumlHandle to kNN, spectral methods, and UMAP
- PR #616: Enable clang-format for enforcing coding style
- PR #618: CI: Enable copyright header checks
- PR #622: Updated to use 0.8 dependencies
- PR #626: Added build.sh script, updated CI scripts and documentation
- PR #633: build: Auto-detection of GPU_ARCHS during cmake
- PR #650: Moving brute force kNN to prims. Creating stateless kNN API.
- PR #662: C++: Bulk clang-format updates
- PR #671: Added pickle pytests and correct pickling of Base class
- PR #675: atomicMin/Max(float, double) with integer atomics and bit flipping
- PR #677: build: 'deep-clean' to build.sh to clean faiss build as well
- PR #683: Use stateless c++ API in KNN so that it can be pickled properly
- PR #686: Use stateless c++ API in UMAP so that it can be pickled properly
- PR #695: prims: Refactor pairwise distance
- PR #707: Added stress test and updated documentation for RF
- PR #701: Added emacs temporary file patterns to .gitignore
- PR #606: C++: Added tests for host_buffer and improved device_buffer and host_buffer implementation
- PR #726: Updated RF docs and stress test
- PR #730: Update README and RF docs for 0.8
- PR #744: Random projections generating binomial on device. Fixing tests.
- PR #741: Update API docs for 0.8
- PR #754: Pickling of UMAP/KNN
- PR #753: Made PCA and TSVD picklable
- PR #746: LogisticRegression and QN API docstrings
- PR #820: Updating DEVELOPER GUIDE threading guidelines

## Bug Fixes
- PR #584: Added missing virtual destructor to deviceAllocator and hostAllocator
- PR #620: C++: Removed old unit-test files in ml-prims
- PR #627: C++: Fixed dbscan crash issue filed in 613
- PR #640: Remove setuptools from conda run dependency
- PR #646: Update link in contributing.md
- PR #649: Bug fix to LinAlg::reduce_rows_by_key prim filed in issue #648
- PR #666: fixes to gitutils.py to resolve both string decode and handling of uncommitted files
- PR #676: Fix template parameters in `bernoulli()` implementation.
- PR #685: Make CuPy optional to avoid nccl conda package conflicts
- PR #687: prims: updated tolerance for reduce_cols_by_key unit-tests
- PR #689: Removing extra prints from NearestNeighbors cython
- PR #718: Bug fix for DBSCAN and increasing batch size of sgd
- PR #719: Adding additional checks for dtype of the data
- PR #736: Bug fix for RF wrapper and .cu print function
- PR #547: Fixed issue if C++ compiler is specified via CXX during configure.
- PR #759: Configure Sphinx to render params correctly
- PR #762: Apply threshold to remove flakiness of UMAP tests.
- PR #768: Fixing memory bug from stateless refactor
- PR #782: Nearest neighbors checking properly whether memory should be freed
- PR #783: UMAP was using wrong size for knn computation
- PR #776: Hotfix for self.variables in RF
- PR #777: Fix numpy input bug
- PR #784: Fix jit of shuffle_idx python function
- PR #790: Fix rows_sample input type for RF
- PR #793: Fix for dtype conversion utility for numba arrays without cupy installed
- PR #806: Add a seed for sklearn model in RF test file
- PR #843: Rf quantile fix

# cuML 0.7.0 (10 May 2019)

## New Features

- PR #405: Quasi-Newton GLM Solvers
- PR #277: Add row- and column-wise weighted mean primitive
- PR #424: Add a grid-sync struct for inter-block synchronization
- PR #430: Add R-Squared Score to ml primitives
- PR #463: Add matrix gather to ml primitives
- PR #435: Expose cumlhandle in cython + developer guide
- PR #455: Remove default-stream arguement across ml-prims and cuML
- PR #375: cuml cpp shared library renamed to libcuml++.so
- PR #460: Random Forest & Decision Trees (Single-GPU, Classification)
- PR #491: Add doxygen build target for ml-prims
- PR #505: Add R-Squared Score to python interface
- PR #507: Add coordinate descent for lasso and elastic-net
- PR #511: Add a minmax ml-prim
- PR #516: Added Trustworthiness score feature
- PR #520: Add local build script to mimic gpuCI
- PR #503: Add column-wise matrix sort primitive
- PR #525: Add docs build script to cuML
- PR #528: Remove current KMeans and replace it with a new single GPU implementation built using ML primitives

## Improvements

- PR #481: Refactoring Quasi-Newton to use cumlHandle
- PR #467: Added validity check on cumlHandle_t
- PR #461: Rewrote permute and added column major version
- PR #440: README updates
- PR #295: Improve build-time and the interface e.g., enable bool-OutType, for distance()
- PR #390: Update docs version
- PR #272: Add stream parameters to cublas and cusolver wrapper functions
- PR #447: Added building and running mlprims tests to CI
- PR #445: Lower dbscan memory usage by computing adjacency matrix directly
- PR #431: Add support for fancy iterator input types to LinAlg::reduce_rows_by_key
- PR #394: Introducing cumlHandle API to dbscan and add example
- PR #500: Added CI check for black listed CUDA Runtime API calls
- PR #475: exposing cumlHandle for dbscan from python-side
- PR #395: Edited the CONTRIBUTING.md file
- PR #407: Test files to run stress, correctness and unit tests for cuml algos
- PR #512: generic copy method for copying buffers between device/host
- PR #533: Add cudatoolkit conda dependency
- PR #524: Use cmake find blas and find lapack to pass configure options to faiss
- PR #527: Added notes on UMAP differences from reference implementation
- PR #540: Use latest release version in update-version CI script
- PR #552: Re-enable assert in kmeans tests with xfail as needed
- PR #581: Add shared memory fast col major to row major function back with bound checks
- PR #592: More efficient matrix copy/reverse methods
- PR #721: Added pickle tests for DBSCAN and Random Projections

## Bug Fixes

- PR #334: Fixed segfault in `ML::cumlHandle_impl::destroyResources`
- PR #349: Developer guide clarifications for cumlHandle and cumlHandle_impl
- PR #398: Fix CI scripts to allow nightlies to be uploaded
- PR #399: Skip PCA tests to allow CI to run with driver 418
- PR #422: Issue in the PCA tests was solved and CI can run with driver 418
- PR #409: Add entry to gitmodules to ignore build artifacts
- PR #412: Fix for svdQR function in ml-prims
- PR #438: Code that depended on FAISS was building everytime.
- PR #358: Fixed an issue when switching streams on MLCommon::device_buffer and MLCommon::host_buffer
- PR #434: Fixing bug in CSR tests
- PR #443: Remove defaults channel from ci scripts
- PR #384: 64b index arithmetic updates to the kernels inside ml-prims
- PR #459: Fix for runtime library path of pip package
- PR #464: Fix for C++11 destructor warning in qn
- PR #466: Add support for column-major in LinAlg::*Norm methods
- PR #465: Fixing deadlock issue in GridSync due to consecutive sync calls
- PR #468: Fix dbscan example build failure
- PR #470: Fix resource leakage in Kalman filter python wrapper
- PR #473: Fix gather ml-prim test for change in rng uniform API
- PR #477: Fixes default stream initialization in cumlHandle
- PR #480: Replaced qn_fit() declaration with #include of file containing definition to fix linker error
- PR #495: Update cuDF and RMM versions in GPU ci test scripts
- PR #499: DEVELOPER_GUIDE.md: fixed links and clarified ML::detail::streamSyncer example
- PR #506: Re enable ml-prim tests in CI
- PR #508: Fix for an error with default argument in LinAlg::meanSquaredError
- PR #519: README.md Updates and adding BUILD.md back
- PR #526: Fix the issue of wrong results when fit and transform of PCA are called separately
- PR #531: Fixing missing arguments in updateDevice() for RF
- PR #543: Exposing dbscan batch size through cython API and fixing broken batching
- PR #551: Made use of ZLIB_LIBRARIES consistent between ml_test and ml_mg_test
- PR #557: Modified CI script to run cuML tests before building mlprims and removed lapack flag
- PR #578: Updated Readme.md to add lasso and elastic-net
- PR #580: Fixing cython garbage collection bug in KNN
- PR #577: Use find libz in prims cmake
- PR #594: fixed cuda-memcheck mean_center test failures


# cuML 0.6.1 (09 Apr 2019)

## Bug Fixes

- PR #462 Runtime library path fix for cuML pip package


# cuML 0.6.0 (22 Mar 2019)

## New Features

- PR #249: Single GPU Stochastic Gradient Descent for linear regression, logistic regression, and linear svm with L1, L2, and elastic-net penalties.
- PR #247: Added "proper" CUDA API to cuML
- PR #235: NearestNeighbors MG Support
- PR #261: UMAP Algorithm
- PR #290: NearestNeighbors numpy MG Support
- PR #303: Reusable spectral embedding / clustering
- PR #325: Initial support for single process multi-GPU OLS and tSVD
- PR #271: Initial support for hyperparameter optimization with dask for many models

## Improvements

- PR #144: Dockerfile update and docs for LinearRegression and Kalman Filter.
- PR #168: Add /ci/gpu/build.sh file to cuML
- PR #167: Integrating full-n-final ml-prims repo inside cuml
- PR #198: (ml-prims) Removal of *MG calls + fixed a bug in permute method
- PR #194: Added new ml-prims for supporting LASSO regression.
- PR #114: Building faiss C++ api into libcuml
- PR #64: Using FAISS C++ API in cuML and exposing bindings through cython
- PR #208: Issue ml-common-3: Math.h: swap thrust::for_each with binaryOp,unaryOp
- PR #224: Improve doc strings for readable rendering with readthedocs
- PR #209: Simplify README.md, move build instructions to BUILD.md
- PR #218: Fix RNG to use given seed and adjust RNG test tolerances.
- PR #225: Support for generating random integers
- PR #215: Refactored LinAlg::norm to Stats::rowNorm and added Stats::colNorm
- PR #234: Support for custom output type and passing index value to main_op in *Reduction kernels
- PR #230: Refactored the cuda_utils header
- PR #236: Refactored cuml python package structure to be more sklearn like
- PR #232: Added reduce_rows_by_key
- PR #246: Support for 2 vectors in the matrix vector operator
- PR #244: Fix for single GPU OLS and Ridge to support one column training data
- PR #271: Added get_params and set_params functions for linear and ridge regression
- PR #253: Fix for issue #250-reduce_rows_by_key failed memcheck for small nkeys
- PR #269: LinearRegression, Ridge Python docs update and cleaning
- PR #322: set_params updated
- PR #237: Update build instructions
- PR #275: Kmeans use of faster gpu_matrix
- PR #288: Add n_neighbors to NearestNeighbors constructor
- PR #302: Added FutureWarning for deprecation of current kmeans algorithm
- PR #312: Last minute cleanup before release
- PR #315: Documentation updating and enhancements
- PR #330: Added ignored argument to pca.fit_transform to map to sklearn's implemenation
- PR #342: Change default ABI to ON
- PR #572: Pulling DBSCAN components into reusable primitives


## Bug Fixes

- PR #193: Fix AttributeError in PCA and TSVD
- PR #211: Fixing inconsistent use of proper batch size calculation in DBSCAN
- PR #202: Adding back ability for users to define their own BLAS
- PR #201: Pass CMAKE CUDA path to faiss/configure script
- PR #200 Avoid using numpy via cimport in KNN
- PR #228: Bug fix: LinAlg::unaryOp with 0-length input
- PR #279: Removing faiss-gpu references in README
- PR #321: Fix release script typo
- PR #327: Update conda requirements for version 0.6 requirements
- PR #352: Correctly calculating numpy chunk sizing for kNN
- PR #345: Run python import as part of package build to trigger compilation
- PR #347: Lowering memory usage of kNN.
- PR #355: Fixing issues with very large numpy inputs to SPMG OLS and tSVD.
- PR #357: Removing FAISS requirement from README
- PR #362: Fix for matVecOp crashing on large input sizes
- PR #366: Index arithmetic issue fix with TxN_t class
- PR #376: Disabled kmeans tests since they are currently too sensitive (see #71)
- PR #380: Allow arbitrary data size on ingress for numba_utils.row_matrix
- PR #385: Fix for long import cuml time in containers and fix for setup_pip
- PR #630: Fixing a missing kneighbors in nearest neighbors python proxy

# cuML 0.5.1 (05 Feb 2019)

## Bug Fixes

- PR #189 Avoid using numpy via cimport to prevent ABI issues in Cython compilation


# cuML 0.5.0 (28 Jan 2019)

## New Features

- PR #66: OLS Linear Regression
- PR #44: Distance calculation ML primitives
- PR #69: Ridge (L2 Regularized) Linear Regression
- PR #103: Linear Kalman Filter
- PR #117: Pip install support
- PR #64: Device to device support from cuML device pointers into FAISS

## Improvements

- PR #56: Make OpenMP optional for building
- PR #67: Github issue templates
- PR #44: Refactored DBSCAN to use ML primitives
- PR #91: Pytest cleanup and sklearn toyset datasets based pytests for kmeans and dbscan
- PR #75: C++ example to use kmeans
- PR #117: Use cmake extension to find any zlib installed in system
- PR #94: Add cmake flag to set ABI compatibility
- PR #139: Move thirdparty submodules to root and add symlinks to new locations
- PR #151: Replace TravisCI testing and conda pkg builds with gpuCI
- PR #164: Add numba kernel for faster column to row major transform
- PR #114: Adding FAISS to cuml build

## Bug Fixes

- PR #48: CUDA 10 compilation warnings fix
- PR #51: Fixes to Dockerfile and docs for new build system
- PR #72: Fixes for GCC 7
- PR #96: Fix for kmeans stack overflow with high number of clusters
- PR #105: Fix for AttributeError in kmeans fit method
- PR #113: Removed old  glm python/cython files
- PR #118: Fix for AttributeError in kmeans predict method
- PR #125: Remove randomized solver option from PCA python bindings


# cuML 0.4.0 (05 Dec 2018)

## New Features

## Improvements

- PR #42: New build system: separation of libcuml.so and cuml python package
- PR #43: Added changelog.md

## Bug Fixes


# cuML 0.3.0 (30 Nov 2018)

## New Features

- PR #33: Added ability to call cuML algorithms using numpy arrays

## Improvements

- PR #24: Fix references of python package from cuML to cuml and start using versioneer for better versioning
- PR #40: Added support for refactored cuDF 0.3.0, updated Conda files
- PR #33: Major python test cleaning, all tests pass with cuDF 0.2.0 and 0.3.0. Preparation for new build system
- PR #34: Updated batch count calculation logic in DBSCAN
- PR #35: Beginning of DBSCAN refactor to use cuML mlprims and general improvements

## Bug Fixes

- PR #30: Fixed batch size bug in DBSCAN that caused crash. Also fixed various locations for potential integer overflows
- PR #28: Fix readthedocs build documentation
- PR #29: Fix pytests for cuml name change from cuML
- PR #33: Fixed memory bug that would cause segmentation faults due to numba releasing memory before it was used. Also fixed row major/column major bugs for different algorithms
- PR #36: Fix kmeans gtest to use device data
- PR #38: cuda\_free bug removed that caused google tests to sometimes pass and sometimes fail randomly
- PR #39: Updated cmake to correctly link with CUDA libraries, add CUDA runtime linking and include source files in compile target

# cuML 0.2.0 (02 Nov 2018)

## New Features

- PR #11: Kmeans algorithm added
- PR #7: FAISS KNN wrapper added
- PR #21: Added Conda install support

## Improvements

- PR #15: Added compatibility with cuDF (from prior pyGDF)
- PR #13: Added FAISS to Dockerfile
- PR #21: Added TravisCI build system for CI and Conda builds

## Bug Fixes

- PR #4: Fixed explained variance bug in TSVD
- PR #5: Notebook bug fixes and updated results


# cuML 0.1.0

Initial release including PCA, TSVD, DBSCAN, ml-prims and cython wrappers<|MERGE_RESOLUTION|>--- conflicted
+++ resolved
@@ -16,13 +16,10 @@
 - PR #2500: Replace UMAP functionality dependency on nvgraph with RAFT Spectral Clustering
 - PR #2502: cuML Implementation of `sklearn.metrics.pairwise_distances`
 - PR #2520: TfidfVectorizer estimator
-<<<<<<< HEAD
-- PR #2541: Improve Documentation Examples and Source Linking
-=======
 - PR #2211: MNMG KNN Classifier & Regressor
 - PR #2461: Add KNN Sparse Output Functionality
 - PR #2607: Add support for probability estimates in SVC
->>>>>>> 4323a5d3
+- PR #2541: Improve Documentation Examples and Source Linking
 
 ## Improvements
 - PR #2336: Eliminate `rmm.device_array` usage
