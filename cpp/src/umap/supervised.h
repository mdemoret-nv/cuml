--- conflicted
+++ resolved
@@ -68,16 +68,9 @@
                               std::shared_ptr<deviceAllocator> d_alloc,
                               cudaStream_t stream  // size = nnz*2
 ) {
-<<<<<<< HEAD
-  int *row_ind;
-  MLCommon::allocate(row_ind, in_coo->n_rows);
-
-  MLCommon::Sparse::sorted_coo_to_csr(in_coo, row_ind, stream);
-=======
   MLCommon::device_buffer<int> row_ind(d_alloc, stream, in_coo->n_rows);
 
   MLCommon::Sparse::sorted_coo_to_csr(in_coo, row_ind.data(), d_alloc, stream);
->>>>>>> f9604b9f
 
   // Perform l_inf normalization
   MLCommon::Sparse::csr_row_normalize_max<TPB_X, T>(
@@ -247,23 +240,13 @@
    * Calculate kNN for Y
    */
   int knn_dims = rgraph_coo->n_rows * params->target_n_neighbors;
-  MLCommon::device_buffer<long> y_knn_indices(d_alloc, stream, knn_dims);
+  MLCommon::device_buffer<int64_t> y_knn_indices(d_alloc, stream, knn_dims);
   MLCommon::device_buffer<T> y_knn_dists(d_alloc, stream, knn_dims);
 
-<<<<<<< HEAD
-  MLCommon::allocate(y_knn_indices, knn_dims, true);
-  MLCommon::allocate(y_knn_dists, knn_dims, true);
-
-  auto d_alloc = handle.getDeviceAllocator();
-
-  kNNGraph::run(y, rgraph_coo->n_rows, y, rgraph_coo->n_rows, 1, y_knn_indices,
-                y_knn_dists, params->target_n_neighbors, params, d_alloc,
-                stream);
-=======
+
   kNNGraph::run(y, rgraph_coo->n_rows, y, rgraph_coo->n_rows, 1,
                 y_knn_indices.data(), y_knn_dists.data(),
-                params->target_n_neighbors, params, stream);
->>>>>>> f9604b9f
+                params->target_n_neighbors, params, d_alloc, stream);
   CUDA_CHECK(cudaPeekAtLastError());
 
   if (params->verbose) {
