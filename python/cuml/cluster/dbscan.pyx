#
# Copyright (c) 2019-2020, NVIDIA CORPORATION.
#
# Licensed under the Apache License, Version 2.0 (the "License");
# you may not use this file except in compliance with the License.
# You may obtain a copy of the License at
#
#     http://www.apache.org/licenses/LICENSE-2.0
#
# Unless required by applicable law or agreed to in writing, software
# distributed under the License is distributed on an "AS IS" BASIS,
# WITHOUT WARRANTIES OR CONDITIONS OF ANY KIND, either express or implied.
# See the License for the specific language governing permissions and
# limitations under the License.
#

# cython: profile=False
# distutils: language = c++
# cython: embedsignature = True
# cython: language_level = 3

import ctypes
import cudf
import numpy as np
import cupy as cp

from libcpp cimport bool
from libc.stdint cimport uintptr_t, int64_t
from libc.stdlib cimport calloc, malloc, free

import cuml
from cuml.common.array import CumlArray
from cuml.common.base import Base
from cuml.common.doc_utils import generate_docstring
from cuml.common.handle cimport cumlHandle
from cuml.common import input_to_cuml_array
from cuml.common.memory_utils import BaseMetaClass, cuml_ignore_base_wrapper
from cuml.common.array_descriptor import CumlArrayDescriptor

from collections import defaultdict

cdef extern from "cuml/cluster/dbscan.hpp" namespace "ML":

    cdef void dbscanFit(cumlHandle& handle,
                        float *input,
                        int n_rows,
                        int n_cols,
                        float eps,
                        int min_pts,
                        int *labels,
                        int *core_sample_indices,
                        size_t max_mbytes_per_batch,
                        int verbosity) except +

    cdef void dbscanFit(cumlHandle& handle,
                        double *input,
                        int n_rows,
                        int n_cols,
                        double eps,
                        int min_pts,
                        int *labels,
                        int *core_sample_indices,
                        size_t max_mbytes_per_batch,
                        int verbosity) except +

    cdef void dbscanFit(cumlHandle& handle,
                        float *input,
                        int64_t n_rows,
                        int64_t n_cols,
                        double eps,
                        int min_pts,
                        int64_t *labels,
                        int64_t *core_sample_indices,
                        size_t max_mbytes_per_batch,
                        int verbosity) except +

    cdef void dbscanFit(cumlHandle& handle,
                        double *input,
                        int64_t n_rows,
                        int64_t n_cols,
                        double eps,
                        int min_pts,
                        int64_t *labels,
                        int64_t *core_sample_indices,
                        size_t max_mbytes_per_batch,
                        int verbosity) except +


class DBSCAN(Base, metaclass=BaseMetaClass):
    """
    DBSCAN is a very powerful yet fast clustering technique that finds clusters
    where data is concentrated. This allows DBSCAN to generalize to many
    problems if the datapoints tend to congregate in larger groups.

    cuML's DBSCAN expects an array-like object or cuDF DataFrame, and
    constructs an adjacency graph to compute the distances between close
    neighbours.

    Examples
    --------

    .. code-block:: python

            # Both import methods supported
            from cuml import DBSCAN
            from cuml.cluster import DBSCAN

            import cudf
            import numpy as np

            gdf_float = cudf.DataFrame()
            gdf_float['0'] = np.asarray([1.0,2.0,5.0], dtype = np.float32)
            gdf_float['1'] = np.asarray([4.0,2.0,1.0], dtype = np.float32)
            gdf_float['2'] = np.asarray([4.0,2.0,1.0], dtype = np.float32)

            dbscan_float = DBSCAN(eps = 1.0, min_samples = 1)
            dbscan_float.fit(gdf_float)
            print(dbscan_float.labels_)

    Output:

    .. code-block:: python

            0    0
            1    1
            2    2

    Parameters
    -----------
    eps : float (default = 0.5)
        The maximum distance between 2 points such they reside in the same
        neighborhood.
    handle : cuml.Handle
        If it is None, a new one is created just for this class
    min_samples : int (default = 5)
        The number of samples in a neighborhood such that this group can be
        considered as an important core point (including the point itself).
    verbose : int or boolean (default = False)
        Logging level
    max_mbytes_per_batch : (optional) int64
        Calculate batch size using no more than this number of megabytes for
        the pairwise distance computation. This enables the trade-off between
        runtime and memory usage for making the N^2 pairwise distance
        computations more tractable for large numbers of samples.
        If you are experiencing out of memory errors when running DBSCAN, you
        can set this value based on the memory size of your device.
        Note: this option does not set the maximum total memory used in the
        DBSCAN computation and so this value will not be able to be set to
        the total memory available on the device.
    output_type : (optional) {'input', 'cudf', 'cupy', 'numpy'} default = None
        Use it to control output type of the results and attributes.
        If None it'll inherit the output type set at the
        module level, cuml.output_type. If that has not been changed, by
        default the estimator will mirror the type of the data used for each
        fit or predict call.
        If set, the estimator will override the global option for its behavior.
    calc_core_sample_indices : (optional) boolean (default = True)
        Indicates whether the indices of the core samples should be calculated.
        The the attribute `core_sample_indices_` will not be used, setting this
        to False will avoid unnecessary kernel launches

    Attributes
    ----------
    labels_ : array-like or cuDF series
        Which cluster each datapoint belongs to. Noisy samples are labeled as
        -1. Format depends on cuml global output type and estimator
        output_type.
    core_sample_indices_ : array-like or cuDF series
        The indices of the core samples. Only calculated if
        calc_core_sample_indices==True

    Notes
    ------
    DBSCAN is very sensitive to the distance metric it is used with, and a
    large assumption is that datapoints need to be concentrated in groups for
    clusters to be constructed.

    **Applications of DBSCAN**

        DBSCAN's main benefit is that the number of clusters is not a
        hyperparameter, and that it can find non-linearly shaped clusters.
        This also allows DBSCAN to be robust to noise.
        DBSCAN has been applied to analyzing particle collisions in the
        Large Hadron Collider, customer segmentation in marketing analyses,
        and much more.

    For additional docs, see `scikitlearn's DBSCAN
    <http://scikit-learn.org/stable/modules/generated/sklearn.cluster.DBSCAN.html>`_.
    """

    labels_ = CumlArrayDescriptor()
    core_sample_indices_ = CumlArrayDescriptor()

    def __init__(self, eps=0.5, handle=None, min_samples=5,
                 verbose=False, max_mbytes_per_batch=None,
                 output_type=None, calc_core_sample_indices=True):
        super(DBSCAN, self).__init__(handle, verbose, output_type)
        self.eps = eps
        self.min_samples = min_samples
        self.max_mbytes_per_batch = max_mbytes_per_batch
        self.calc_core_sample_indices = calc_core_sample_indices

        # internal array attributes
        self.labels_ = None  # accessed via estimator.labels_

        # accessed via estimator._core_sample_indices_ when
        # self.calc_core_sample_indices == True
        self.core_sample_indices_ = None

        # C++ API expects this to be numeric.
        if self.max_mbytes_per_batch is None:
            self.max_mbytes_per_batch = 0

    @generate_docstring(skip_parameters_heading=True)
    def fit(self, X, out_dtype="int32"):
        """
        Perform DBSCAN clustering from features.

        Parameters
        ----------
        out_dtype: dtype Determines the precision of the output labels array.
            default: "int32". Valid values are { "int32", np.int32,
            "int64", np.int64}.

        """
        self._set_n_features_in(X)
        self._set_output_type(X)

        # del self.labels_

        if out_dtype not in ["int32", np.int32, "int64", np.int64]:
            raise ValueError("Invalid value for out_dtype. "
                             "Valid values are {'int32', 'int64', "
                             "np.int32, np.int64}")

        X_m, n_rows, n_cols, self.dtype = \
            input_to_cuml_array(X, order='C',
                                check_dtype=[np.float32, np.float64])

        cdef uintptr_t input_ptr = X_m.ptr

        cdef cumlHandle* handle_ = <cumlHandle*><size_t>self.handle.getHandle()

        self.labels_ = CumlArray.empty(n_rows, dtype=out_dtype)
        cdef uintptr_t labels_ptr = self.labels_.ptr

        cdef uintptr_t core_sample_indices_ptr = <uintptr_t> NULL

        # Create the output core_sample_indices only if needed
        if self.calc_core_sample_indices:
            self.core_sample_indices_ = \
                CumlArray.empty(n_rows, dtype=out_dtype)
            core_sample_indices_ptr = self.core_sample_indices_.ptr

        if self.dtype == np.float32:
            if out_dtype is "int32" or out_dtype is np.int32:
                dbscanFit(handle_[0],
                          <float*>input_ptr,
                          <int> n_rows,
                          <int> n_cols,
                          <float> self.eps,
                          <int> self.min_samples,
                          <int*> labels_ptr,
                          <int*> core_sample_indices_ptr,
                          <size_t>self.max_mbytes_per_batch,
                          <int> self.verbose)
            else:
                dbscanFit(handle_[0],
                          <float*>input_ptr,
                          <int64_t> n_rows,
                          <int64_t> n_cols,
                          <float> self.eps,
                          <int> self.min_samples,
                          <int64_t*> labels_ptr,
                          <int64_t*> core_sample_indices_ptr,
                          <size_t>self.max_mbytes_per_batch,
                          <int> self.verbose)

        else:
            if out_dtype is "int32" or out_dtype is np.int32:
                dbscanFit(handle_[0],
                          <double*>input_ptr,
                          <int> n_rows,
                          <int> n_cols,
                          <double> self.eps,
                          <int> self.min_samples,
                          <int*> labels_ptr,
                          <int*> core_sample_indices_ptr,
                          <size_t> self.max_mbytes_per_batch,
                          <int> self.verbose)
            else:
                dbscanFit(handle_[0],
                          <double*>input_ptr,
                          <int64_t> n_rows,
                          <int64_t> n_cols,
                          <double> self.eps,
                          <int> self.min_samples,
                          <int64_t*> labels_ptr,
                          <int64_t*> core_sample_indices_ptr,
                          <size_t> self.max_mbytes_per_batch,
                          <int> self.verbose)

        # make sure that the `dbscanFit` is complete before the following
        # delete call happens
        self.handle.sync()
        del(X_m)

        # Finally, resize the core_sample_indices array if necessary
        if self.calc_core_sample_indices:

            # Temp convert to cupy array only once
            with cuml.using_output_type("cupy"):
                core_samples_cupy = self.core_sample_indices_

            # First get the min index. These have to monotonically increasing,
            # so the min index should be the first returned -1
            min_index = cp.argmin(core_samples_cupy).item()

            # Check for the case where there are no -1's
            if (min_index == 0 and core_samples_cupy[min_index].item() != -1):
                # Nothing to delete. The array has no -1's
                pass
            else:
                self.core_sample_indices_ = \
                    self.core_sample_indices_[:min_index]

        return self

<<<<<<< HEAD
    @cuml_ignore_base_wrapper
=======
    @generate_docstring(skip_parameters_heading=True,
                        return_values={'name': 'preds',
                                       'type': 'dense',
                                       'description': 'Cluster labels',
                                       'shape': '(n_samples, 1)'})
>>>>>>> 6dba4022
    def fit_predict(self, X, out_dtype="int32"):
        """
        Performs clustering on X and returns cluster labels.

        Parameters
        ----------
        out_dtype: dtype Determines the precision of the output labels array.
            default: "int32". Valid values are { "int32", np.int32,
            "int64", np.int64}.

        """
        self.fit(X, out_dtype)
        return self.labels_

    def get_param_names(self):
        return ["eps", "min_samples"]<|MERGE_RESOLUTION|>--- conflicted
+++ resolved
@@ -326,15 +326,12 @@
 
         return self
 
-<<<<<<< HEAD
-    @cuml_ignore_base_wrapper
-=======
     @generate_docstring(skip_parameters_heading=True,
                         return_values={'name': 'preds',
                                        'type': 'dense',
                                        'description': 'Cluster labels',
                                        'shape': '(n_samples, 1)'})
->>>>>>> 6dba4022
+    @cuml_ignore_base_wrapper
     def fit_predict(self, X, out_dtype="int32"):
         """
         Performs clustering on X and returns cluster labels.
