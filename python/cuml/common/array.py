--- conflicted
+++ resolved
@@ -239,10 +239,7 @@
             else:
                 output_type = 'dataframe'
 
-<<<<<<< HEAD
-=======
         assert output_type != "mirror"
->>>>>>> b205e8fd
 
         if output_type == 'cupy':
             return cp.asarray(self, dtype=output_dtype)
