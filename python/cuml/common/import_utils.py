#
# Copyright (c) 2019, NVIDIA CORPORATION.
#
# Licensed under the Apache License, Version 2.0 (the "License");
# you may not use this file except in compliance with the License.
# You may obtain a copy of the License at
#
#     http://www.apache.org/licenses/LICENSE-2.0
#
# Unless required by applicable law or agreed to in writing, software
# distributed under the License is distributed on an "AS IS" BASIS,
# WITHOUT WARRANTIES OR CONDITIONS OF ANY KIND, either express or implied.
# See the License for the specific language governing permissions and
# limitations under the License.
#

<<<<<<< HEAD
=======

import inspect
import numba

>>>>>>> 544ec2fd
from distutils.version import LooseVersion
from functools import wraps

import numba


def has_dask():
    try:
        import dask  # NOQA
        import dask.dataframe  # NOQA
        import dask.distributed  # NOQA
        return True
    except ImportError:
        return False


def has_cupy():
    try:
        import cupy  # NOQA
        return True
    except ImportError:
        return False


def has_ucp():
    try:
        import ucp  # NOQA
        return True
    except ImportError:
        return False


def has_umap():
    try:
        import umap  # NOQA
        return True
    except ImportError:
        return False


def has_lightgbm():
    try:
        import lightgbm  # NOQA
        return True
    except ImportError:
        return False


def has_xgboost():
    try:
        import xgboost  # NOQA
        return True
    except ImportError:
        return False


def has_pytest_benchmark():
    try:
        import pytest_benchmark  # NOQA
        return True
    except ImportError:
        return False


def check_min_numba_version(version):
    return LooseVersion(str(numba.__version__)) >= LooseVersion(version)


def check_min_cupy_version(version):
    if has_cupy():
        import cupy
        return LooseVersion(str(cupy.__version__)) >= LooseVersion(version)
    else:
        return False


def has_scipy(raise_if_unavailable=False):
    try:
        import scipy  # NOQA
        return True
    except ImportError:
        if not raise_if_unavailable:
            return False
        else:
            raise ImportError("Scipy is not available.")


def has_sklearn():
    try:
        import sklearn  # NOQA
        return True
    except ImportError:
        return False


def dummy_function_always_false(*args, **kwargs):
    return False


class DummyClass(object):
    pass


def check_cupy8(conf=None):
    """Decorator checking availability of CuPy 8.0+

    Parameters:
    conf: string (optional, default None): If set to 'pytest' will skip tests.
    Will otherwise raise an error in case CuPy 8.0+ is unavailable.

    """
    def check_cupy8_dec(func):

        assert not inspect.isclass(func), \
            ("Do not use this decorator on classes. Instead decorate "
             "__init__  and any static or class methods.")

        @wraps(func)
        def inner(*args, **kwargs):
            import cupy as cp
            if LooseVersion(str(cp.__version__)) >= LooseVersion('8.0'):
                return func(*args, **kwargs)
            else:
                err_msg = 'Could not import required module CuPy 8.0+'
                if conf == 'pytest':
                    import pytest
                    pytest.skip(err_msg)
                else:
                    raise ImportError(err_msg)
        return inner
    return check_cupy8_dec<|MERGE_RESOLUTION|>--- conflicted
+++ resolved
@@ -14,17 +14,12 @@
 # limitations under the License.
 #
 
-<<<<<<< HEAD
-=======
 
 import inspect
 import numba
 
->>>>>>> 544ec2fd
 from distutils.version import LooseVersion
 from functools import wraps
-
-import numba
 
 
 def has_dask():
