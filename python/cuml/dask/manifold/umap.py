# Copyright (c) 2020, NVIDIA CORPORATION.
#
# Licensed under the Apache License, Version 2.0 (the "License");
# you may not use this file except in compliance with the License.
# You may obtain a copy of the License at
#
#     http://www.apache.org/licenses/LICENSE-2.0
#
# Unless required by applicable law or agreed to in writing, software
# distributed under the License is distributed on an "AS IS" BASIS,
# WITHOUT WARRANTIES OR CONDITIONS OF ANY KIND, either express or implied.
# See the License for the specific language governing permissions and
# limitations under the License.
#

from cuml.dask.common.base import BaseEstimator, DelayedTransformMixin
from cuml.dask.common.input_utils import DistributedDataHandler


class UMAP(BaseEstimator,
           DelayedTransformMixin):
    r"""
    Uniform Manifold Approximation and Projection

    Finds a low dimensional embedding of the data that approximates
    an underlying manifold.

    Adapted from https://github.com/lmcinnes/umap/blob/master/umap/umap_.py

    Examples
    --------

    .. code-block:: python

        from dask_cuda import LocalCUDACluster
        from dask.distributed import Client
        from cuml.dask.datasets import make_blobs
        from cuml.manifold import UMAP
        from cuml.dask.manifold import UMAP as MNMG_UMAP
        import numpy as np

        cluster = LocalCUDACluster(threads_per_worker=1)
        client = Client(cluster)

        X, y = make_blobs(1000, 10,
                        centers=42,
                        cluster_std=0.1,
                        dtype=np.float32,
                        n_parts=2,
                        output='array')

        local_model = UMAP()

        selection = np.random.choice(1000, 100)
        X_train = X[selection].compute()
        y_train = y[selection].compute()

        local_model.fit(X_train, y=y_train)

        distributed_model = MNMG_UMAP(local_model)
        embedding = distributed_model.transform(X)

    .. note:: Everytime this code is run, the output will be different because
        "make_blobs" function generates random matrices.

    Notes
    -----
    This module is heavily based on Leland McInnes' reference UMAP package
    [1]_.
<<<<<<< HEAD
    However, there are a number of differences and features that are
    not yet implemented in `cuml.umap`:
     * Using a non-Euclidean distance metric (support for a fixed set
       of non-Euclidean metrics is planned for an upcoming release).
     * Using a pre-computed pairwise distance matrix (under consideration
       for future releases)
     * Manual initialization of initial embedding positions
=======

    However, there are a number of differences and features that are
    not yet implemented in `cuml.umap`:

    * Using a non-Euclidean distance metric (support for a fixed set
      of non-Euclidean metrics is planned for an upcoming release).
    * Using a pre-computed pairwise distance matrix (under consideration
      for future releases)
    * Manual initialization of initial embedding positions
>>>>>>> b475baeb

    In addition to these missing features, you should expect to see
    the final embeddings differing between `cuml.umap` and the reference
    UMAP. In particular, the reference UMAP uses an approximate kNN
    algorithm for large data sizes while cuml.umap always uses exact
    kNN.

    **Known issue:** If a UMAP model has not yet been fit, it cannot be pickled

    References
    ----------
<<<<<<< HEAD

    .. [1] `Leland McInnes, John Healy, James Melville
           UMAP: Uniform Manifold Approximation and Projection for Dimension
           Reduction.
           <https://arxiv.org/abs/1802.03426>`_
=======
    .. [1] `Leland McInnes, John Healy, James Melville
       UMAP: Uniform Manifold Approximation and Projection for Dimension
       Reduction. <https://arxiv.org/abs/1802.03426>`_
>>>>>>> b475baeb

    """
    def __init__(self, model, client=None, **kwargs):
        super(UMAP, self).__init__(client, **kwargs)

        self._set_internal_model(model)

    def transform(self, X, convert_dtype=True):
        r"""
        Transform X into the existing embedded space and return that
        transformed output.

        Please refer to the reference UMAP implementation for information
        on the differences between fit_transform() and running fit()
        transform().

        Specifically, the transform() function is stochastic:
        https://github.com/lmcinnes/umap/issues/158

        Parameters
        ----------
        X : array-like (device or host) shape = (n_samples, n_features)
            New data to be transformed.
            Acceptable formats: dask cuDF, dask CuPy/NumPy/Numba Array

        Returns
        -------
        X_new : array, shape (n_samples, n_components)
            Embedding of the new data in low-dimensional space.
        """
        data = DistributedDataHandler.create(data=X, client=self.client)
        self.datatype = data.datatype
        return self._transform(X,
                               convert_dtype=convert_dtype)<|MERGE_RESOLUTION|>--- conflicted
+++ resolved
@@ -19,7 +19,7 @@
 
 class UMAP(BaseEstimator,
            DelayedTransformMixin):
-    r"""
+    """
     Uniform Manifold Approximation and Projection
 
     Finds a low dimensional embedding of the data that approximates
@@ -67,15 +67,6 @@
     -----
     This module is heavily based on Leland McInnes' reference UMAP package
     [1]_.
-<<<<<<< HEAD
-    However, there are a number of differences and features that are
-    not yet implemented in `cuml.umap`:
-     * Using a non-Euclidean distance metric (support for a fixed set
-       of non-Euclidean metrics is planned for an upcoming release).
-     * Using a pre-computed pairwise distance matrix (under consideration
-       for future releases)
-     * Manual initialization of initial embedding positions
-=======
 
     However, there are a number of differences and features that are
     not yet implemented in `cuml.umap`:
@@ -85,7 +76,6 @@
     * Using a pre-computed pairwise distance matrix (under consideration
       for future releases)
     * Manual initialization of initial embedding positions
->>>>>>> b475baeb
 
     In addition to these missing features, you should expect to see
     the final embeddings differing between `cuml.umap` and the reference
@@ -97,17 +87,9 @@
 
     References
     ----------
-<<<<<<< HEAD
-
-    .. [1] `Leland McInnes, John Healy, James Melville
-           UMAP: Uniform Manifold Approximation and Projection for Dimension
-           Reduction.
-           <https://arxiv.org/abs/1802.03426>`_
-=======
     .. [1] `Leland McInnes, John Healy, James Melville
        UMAP: Uniform Manifold Approximation and Projection for Dimension
        Reduction. <https://arxiv.org/abs/1802.03426>`_
->>>>>>> b475baeb
 
     """
     def __init__(self, model, client=None, **kwargs):
@@ -116,7 +98,7 @@
         self._set_internal_model(model)
 
     def transform(self, X, convert_dtype=True):
-        r"""
+        """
         Transform X into the existing embedded space and return that
         transformed output.
 
