#
# Copyright (c) 2019, NVIDIA CORPORATION.
#
# Licensed under the Apache License, Version 2.0 (the "License");
# you may not use this file except in compliance with the License.
# You may obtain a copy of the License at
#
#     http://www.apache.org/licenses/LICENSE-2.0
#
# Unless required by applicable law or agreed to in writing, software
# distributed under the License is distributed on an "AS IS" BASIS,
# WITHOUT WARRANTIES OR CONDITIONS OF ANY KIND, either express or implied.
# See the License for the specific language governing permissions and
# limitations under the License.
#

# distutils: language = c++

import ctypes
import cudf
import numpy as np
import cupy as cp
import cupyx
import scipy

from enum import IntEnum

import rmm

import cuml

from libcpp cimport bool
from libc.stdint cimport uintptr_t

from cython.operator cimport dereference as deref

import cuml.internals
from cuml.common.array import CumlArray
from cuml.common.base import Base
from cuml.common.doc_utils import generate_docstring
from cuml.raft.common.handle cimport handle_t
from cuml.raft.common.handle import Handle
import cuml.common.logger as logger
from cuml.decomposition.utils cimport *
from cuml.common import input_to_cuml_array, using_output_type
from cuml.common.array_descriptor import CumlArrayDescriptor
from cuml.prims.stats import cov
from cuml.common.input_utils import sparse_scipy_to_cp


cdef extern from "cuml/decomposition/pca.hpp" namespace "ML":

    cdef void pcaFit(handle_t& handle,
                     float *input,
                     float *components,
                     float *explained_var,
                     float *explained_var_ratio,
                     float *singular_vals,
                     float *mu,
                     float *noise_vars,
                     const paramsPCA &prms) except +

    cdef void pcaFit(handle_t& handle,
                     double *input,
                     double *components,
                     double *explained_var,
                     double *explained_var_ratio,
                     double *singular_vals,
                     double *mu,
                     double *noise_vars,
                     const paramsPCA &prms) except +

    cdef void pcaInverseTransform(handle_t& handle,
                                  float *trans_input,
                                  float *components,
                                  float *singular_vals,
                                  float *mu,
                                  float *input,
                                  const paramsPCA &prms) except +

    cdef void pcaInverseTransform(handle_t& handle,
                                  double *trans_input,
                                  double *components,
                                  double *singular_vals,
                                  double *mu,
                                  double *input,
                                  const paramsPCA &prms) except +

    cdef void pcaTransform(handle_t& handle,
                           float *input,
                           float *components,
                           float *trans_input,
                           float *singular_vals,
                           float *mu,
                           const paramsPCA &prms) except +

    cdef void pcaTransform(handle_t& handle,
                           double *input,
                           double *components,
                           double *trans_input,
                           double *singular_vals,
                           double *mu,
                           const paramsPCA &prms) except +


class Solver(IntEnum):
    COV_EIG_DQ = <underlying_type_t_solver> solver.COV_EIG_DQ
    COV_EIG_JACOBI = <underlying_type_t_solver> solver.COV_EIG_JACOBI


class PCA(Base):

    """
    PCA (Principal Component Analysis) is a fundamental dimensionality
    reduction technique used to combine features in X in linear combinations
    such that each new component captures the most information or variance of
    the data. N_components is usually small, say at 3, where it can be used for
    data visualization, data compression and exploratory analysis.

    cuML's PCA expects an array-like object or cuDF DataFrame, and provides 2
    algorithms Full and Jacobi. Full (default) uses a full eigendecomposition
    then selects the top K eigenvectors. The Jacobi algorithm is much faster
    as it iteratively tries to correct the top K eigenvectors, but might be
    less accurate.

    Examples
    --------

    .. code-block:: python

        # Both import methods supported
        from cuml import PCA
        from cuml.decomposition import PCA

        import cudf
        import numpy as np

        gdf_float = cudf.DataFrame()
        gdf_float['0'] = np.asarray([1.0,2.0,5.0], dtype = np.float32)
        gdf_float['1'] = np.asarray([4.0,2.0,1.0], dtype = np.float32)
        gdf_float['2'] = np.asarray([4.0,2.0,1.0], dtype = np.float32)

        pca_float = PCA(n_components = 2)
        pca_float.fit(gdf_float)

        print(f'components: {pca_float.components_}')
        print(f'explained variance: {pca_float.explained_variance_}')
        exp_var = pca_float.explained_variance_ratio_
        print(f'explained variance ratio: {exp_var}')

        print(f'singular values: {pca_float.singular_values_}')
        print(f'mean: {pca_float.mean_}')
        print(f'noise variance: {pca_float.noise_variance_}')

        trans_gdf_float = pca_float.transform(gdf_float)
        print(f'Inverse: {trans_gdf_float}')

        input_gdf_float = pca_float.inverse_transform(trans_gdf_float)
        print(f'Input: {input_gdf_float}')

    Output:

    .. code-block:: python

          components:
                      0           1           2
                      0  0.69225764  -0.5102837 -0.51028395
                      1 -0.72165036 -0.48949987  -0.4895003

          explained variance:

                      0   8.510402
                      1 0.48959687

          explained variance ratio:

                       0   0.9456003
                       1 0.054399658

          singular values:

                     0 4.1256275
                     1 0.9895422

          mean:

                    0 2.6666667
                    1 2.3333333
                    2 2.3333333

          noise variance:

                0  0.0

          transformed matrix:
                       0           1
                       0   -2.8547091 -0.42891636
                       1 -0.121316016  0.80743366
                       2    2.9760244 -0.37851727

          Input Matrix:
                    0         1         2
                    0 1.0000001 3.9999993       4.0
                    1       2.0 2.0000002 1.9999999
                    2 4.9999995 1.0000006       1.0

    Parameters
    ----------
    copy : boolean (default = True)
        If True, then copies data then removes mean from data. False might
        cause data to be overwritten with its mean centered version.
    handle : cuml.Handle
        Specifies the cuml.handle that holds internal CUDA state for
        computations in this model. Most importantly, this specifies the CUDA
        stream that will be used for the model's computations, so users can
        run different models concurrently in different streams by creating
        handles in several streams.
        If it is None, a new one is created.
    iterated_power : int (default = 15)
        Used in Jacobi solver. The more iterations, the more accurate, but
        slower.
    n_components : int (default = None)
        The number of top K singular vectors / values you want.
        Must be <= number(columns). If n_components is not set, then all
        components are kept:

            n_components = min(n_samples, n_features)

    random_state : int / None (default = None)
        If you want results to be the same when you restart Python, select a
        state.
    svd_solver : 'full' or 'jacobi' or 'auto' (default = 'full')
        Full uses a eigendecomposition of the covariance matrix then discards
        components.
        Jacobi is much faster as it iteratively corrects, but is less accurate.
    tol : float (default = 1e-7)
        Used if algorithm = "jacobi". Smaller tolerance can increase accuracy,
        but but will slow down the algorithm's convergence.
    verbose : int or boolean, default=False
        Sets logging level. It must be one of `cuml.common.logger.level_*`.
        See :ref:`verbosity-levels` for more info.
    whiten : boolean (default = False)
        If True, de-correlates the components. This is done by dividing them by
        the corresponding singular values then multiplying by sqrt(n_samples).
        Whitening allows each component to have unit variance and removes
        multi-collinearity. It might be beneficial for downstream
        tasks like LinearRegression where correlated features cause problems.
<<<<<<< HEAD
    output_type : {'input', 'cudf', 'cupy', 'numpy', 'numba'}, optional
        Variable to control output type of the results and attributes of
        the estimators. If None, it'll inherit the output type set at the
        module level, cuml.output_type. If set, the estimator will override
        the global option for its behavior.

=======
    output_type : {'input', 'cudf', 'cupy', 'numpy', 'numba'}, default=None
        Variable to control output type of the results and attributes of
        the estimator. If None, it'll inherit the output type set at the
        module level, `cuml.global_output_type`.
        See :ref:`output-data-type-configuration` for more info.
>>>>>>> 544ec2fd

    Attributes
    ----------
    components_ : array
        The top K components (VT.T[:,:n_components]) in U, S, VT = svd(X)
    explained_variance_ : array
        How much each component explains the variance in the data given by S**2
    explained_variance_ratio_ : array
        How much in % the variance is explained given by S**2/sum(S**2)
    singular_values_ : array
        The top K singular values. Remember all singular values >= 0
    mean_ : array
        The column wise mean of X. Used to mean - center the data first.
    noise_variance_ : float
        From Bishop 1999's Textbook. Used in later tasks like calculating the
        estimated covariance of X.

    Notes
    ------
    PCA considers linear combinations of features, specifically those that
    maximize global variance structure. This means PCA is fantastic for global
    structure analyses, but weak for local relationships. Consider UMAP or
    T-SNE for a locally important embedding.

    **Applications of PCA**

        PCA is used extensively in practice for data visualization and data
        compression. It has been used to visualize extremely large word
        embeddings like Word2Vec and GloVe in 2 or 3 dimensions, large
        datasets of everyday objects and images, and used to distinguish
        between cancerous cells from healthy cells.


    For additional docs, see `scikitlearn's PCA
    <http://scikit-learn.org/stable/modules/generated/sklearn.decomposition.PCA.html>`_.
    """

    components_ = CumlArrayDescriptor()
    explained_variance_ = CumlArrayDescriptor()
    explained_variance_ratio_ = CumlArrayDescriptor()
    singular_values_ = CumlArrayDescriptor()
    mean_ = CumlArrayDescriptor()
    noise_variance_ = CumlArrayDescriptor()
    trans_input_ = CumlArrayDescriptor()

    def __init__(self, copy=True, handle=None, iterated_power=15,
                 n_components=None, random_state=None, svd_solver='auto',
                 tol=1e-7, verbose=False, whiten=False,
                 output_type=None):
        # parameters
        super(PCA, self).__init__(handle=handle, verbose=verbose,
                                  output_type=output_type)
        self.copy = copy
        self.iterated_power = iterated_power
        self.n_components = n_components
        self.random_state = random_state
        self.svd_solver = svd_solver
        self.tol = tol
        self.whiten = whiten
        self.c_algorithm = self._get_algorithm_c_name(self.svd_solver)

        # internal array attributes
        # self._components_ = None  # accessed via estimator.components_
        # self._trans_input_ = None  # accessed via estimator.trans_input_
        # self._explained_variance_ = None
        # accessed via estimator.explained_variance_

        # self._explained_variance_ratio_ = None
        # accessed via estimator.explained_variance_ratio_

        # self._singular_values_ = None
        # accessed via estimator.singular_values_

        # self._mean_ = None  # accessed via estimator.mean_
        # self._noise_variance_ = None  # accessed via estimator.noise_variance_

        # This variable controls whether a sparse model was fit
        # This can be removed once there is more inter-operability
        # between cuml.array and cupy.ndarray
        self._sparse_model = None

    def _get_algorithm_c_name(self, algorithm):
        algo_map = {
            'full': Solver.COV_EIG_DQ,
            'auto': Solver.COV_EIG_DQ,
            # 'arpack': NOT_SUPPORTED,
            # 'randomized': NOT_SUPPORTED,
            'jacobi': Solver.COV_EIG_JACOBI
        }
        if algorithm not in algo_map:
            msg = "algorithm {!r} is not supported"
            raise TypeError(msg.format(algorithm))

        return algo_map[algorithm]

    def _build_params(self, n_rows, n_cols):
        cpdef paramsPCA *params = new paramsPCA()
        if self.n_components is None:
            logger.warn(
                'Warning(`_build_params`): As of v0.16, PCA invoked without an'
                ' n_components argument defauts to using'
                ' min(n_samples, n_features) rather than 1'
            )
            params.n_components = min(n_rows, n_cols)
        else:
            params.n_components = self.n_components
        params.n_rows = n_rows
        params.n_cols = n_cols
        params.whiten = self.whiten
        params.n_iterations = self.iterated_power
        params.tol = self.tol
        params.algorithm = <solver> (<underlying_type_t_solver> (
            self.c_algorithm))

        return <size_t>params

    def _initialize_arrays(self, n_components, n_rows, n_cols):

        self.components_ = CumlArray.zeros((n_components, n_cols),
                                            dtype=self.dtype)
        self.explained_variance_ = CumlArray.zeros(n_components,
                                                    dtype=self.dtype)
        self.explained_variance_ratio_ = CumlArray.zeros(n_components,
                                                          dtype=self.dtype)
        self.mean_ = CumlArray.zeros(n_cols, dtype=self.dtype)

        self.singular_values_ = CumlArray.zeros(n_components,
                                                 dtype=self.dtype)
        self.noise_variance_ = CumlArray.zeros(1, dtype=self.dtype)

    def _sparse_fit(self, X):

        self._sparse_model = True

        self.n_rows = X.shape[0]
        self.n_cols = X.shape[1]
        self.dtype = X.dtype

        # NOTE: All intermediate calculations are done using cupy.ndarray and
        # then converted to CumlArray at the end to minimize conversions
        # between types
        covariance, self.mean_, _ = cov(X, X, return_mean=True)

        self.explained_variance_, self.components_ = \
            cp.linalg.eigh(covariance, UPLO='U')

        # NOTE: We reverse the eigen vector and eigen values here
        # because cupy provides them in ascending order. Make a copy otherwise
        # it is not C_CONTIGUOUS anymore and would error when converting to
        # CumlArray
        self.explained_variance_ = self.explained_variance_[::-1]

        self.components_ = cp.flip(self.components_, axis=1)

        self.components_ = self.components_.T[:self.n_components, :]

        self.explained_variance_ratio_ = self.explained_variance_ / cp.sum(
            self.explained_variance_)

        if self.n_components < min(self.n_rows, self.n_cols):
            self.noise_variance_ = \
                self.explained_variance_[self.n_components:].mean()
        else:
            self.noise_variance_ = cp.array([0.0])

        self.explained_variance_ = \
            self.explained_variance_[:self.n_components]

        self.explained_variance_ratio_ = \
            self.explained_variance_ratio_[:self.n_components]

        # Truncating negative explained variance values to 0
        self.singular_values_ = \
            cp.where(self.explained_variance_ < 0, 0,
                     self.explained_variance_)
        self.singular_values_ = \
            cp.sqrt(self.singular_values_ * (self.n_rows - 1))

        # Since temp_components_ can have a negative stride, copy it to get a
        # new contiguous array
        # temp_components_ = temp_components_.copy()

        # Finally, store everything as CumlArray to support `to_output`
        # self._mean_ = CumlArray(temp_mean_)
        # self.explained_variance_ = CumlArray(temp_explained_variance_)
        # self._components_ = CumlArray(temp_components_)
        # self._noise_variance_ = CumlArray(temp_noise_variance_)
        # self._explained_variance_ratio_ = \
            # CumlArray(temp_explained_variance_ratio_)
        # self.singular_values_ = CumlArray(temp_singular_values_)

        return self

    @generate_docstring(X='dense_sparse')
    def fit(self, X, y=None) -> "PCA":
        """
        Fit the model with X. y is currently ignored.

        """
        # self._set_base_attributes(output_type=X, n_features=X)

        if cupyx.scipy.sparse.issparse(X):
            return self._sparse_fit(X)
        elif scipy.sparse.issparse(X):
            X = sparse_scipy_to_cp(X)
            return self._sparse_fit(X)

        X_m, self.n_rows, self.n_cols, self.dtype = \
            input_to_cuml_array(X, check_dtype=[np.float32, np.float64])
        cdef uintptr_t input_ptr = X_m.ptr

        cdef paramsPCA *params = <paramsPCA*><size_t> \
            self._build_params(self.n_rows, self.n_cols)

        if params.n_components > self.n_cols:
            raise ValueError('Number of components should not be greater than'
                             'the number of columns in the data')

        # Calling _initialize_arrays, guarantees everything is CumlArray
        self._initialize_arrays(params.n_components,
                                params.n_rows, params.n_cols)

        cdef uintptr_t comp_ptr = self.components_.ptr

        cdef uintptr_t explained_var_ptr = \
            self.explained_variance_.ptr

        cdef uintptr_t explained_var_ratio_ptr = \
            self.explained_variance_ratio_.ptr

        cdef uintptr_t singular_vals_ptr = \
            self.singular_values_.ptr

        cdef uintptr_t _mean_ptr = self.mean_.ptr

        cdef uintptr_t noise_vars_ptr = \
            self.noise_variance_.ptr

        cdef handle_t* handle_ = <handle_t*><size_t>self.handle.getHandle()
        if self.dtype == np.float32:
            pcaFit(handle_[0],
                   <float*> input_ptr,
                   <float*> comp_ptr,
                   <float*> explained_var_ptr,
                   <float*> explained_var_ratio_ptr,
                   <float*> singular_vals_ptr,
                   <float*> _mean_ptr,
                   <float*> noise_vars_ptr,
                   deref(params))
        else:
            pcaFit(handle_[0],
                   <double*> input_ptr,
                   <double*> comp_ptr,
                   <double*> explained_var_ptr,
                   <double*> explained_var_ratio_ptr,
                   <double*> singular_vals_ptr,
                   <double*> _mean_ptr,
                   <double*> noise_vars_ptr,
                   deref(params))

        # make sure the previously scheduled gpu tasks are complete before the
        # following transfers start
        self.handle.sync()

        return self

    @generate_docstring(X='dense_sparse',
                        return_values={'name': 'trans',
                                       'type': 'dense_sparse',
                                       'description': 'Transformed values',
                                       'shape': '(n_samples, n_components)'})
    @cuml.internals.api_base_return_array_skipall
    def fit_transform(self, X, y=None) -> CumlArray:
        """
        Fit the model with X and apply the dimensionality reduction on X.

        """

        return self.fit(X).transform(X)

    @cuml.internals.api_base_return_array_skipall
    def _sparse_inverse_transform(self, X, return_sparse=False,
                                  sparse_tol=1e-10) -> CumlArray:

        # NOTE: All intermediate calculations are done using cupy.ndarray and
        # then converted to CumlArray at the end to minimize conversions
        # between types
        # with using_output_type("cupy"):
        #     self.components_ = self.components_
        #     self.mean_ = self.mean_

        if self.whiten:
            # self.components_ *= (1 / cp.sqrt(self.n_rows - 1))
            cp.multiply(self.components_, (1 / cp.sqrt(self.n_rows - 1)), out=self.components_)
            # self.components_ *= self.singular_values_
            cp.multiply(self.components_, self.singular_values_, out=self.components_)

        # X_inv = X.dot(self.components_)
        X_inv = cp.dot(X, self.components_)
        # X_inv += self.mean_
        cp.add(X_inv, self.mean_, out=X_inv)

        if self.whiten:
            self.components_ /= self.singular_values_
            self.components_ *= cp.sqrt(self.n_rows - 1)

        # self.components_ = CumlArray(self.components_)

        if return_sparse:
            X_inv = cp.where(X_inv < sparse_tol, 0, X_inv)

            X_inv = cupyx.scipy.sparse.csr_matrix(X_inv)

            return X_inv

        return X_inv

        # if out_type == 'cupy':
        #     return X_inv
        # else:
        #     X_inv, _, _, _ = input_to_cuml_array(X_inv, order='K')
        #     return X_inv.to_output(out_type)

    @generate_docstring(X='dense_sparse',
                        return_values={'name': 'X_inv',
                                       'type': 'dense_sparse',
                                       'description': 'Transformed values',
                                       'shape': '(n_samples, n_features)'})
    def inverse_transform(self, X, convert_dtype=False,
                          return_sparse=False, sparse_tol=1e-10) -> CumlArray:
        """
        Transform data back to its original space.

        In other words, return an input X_original whose transform would be X.

        """

        # out_type = self._get_output_type(X)

        if cupyx.scipy.sparse.issparse(X):
            return self._sparse_inverse_transform(X,
                                                  return_sparse=return_sparse,
                                                  sparse_tol=sparse_tol)
        elif scipy.sparse.issparse(X):
            X = sparse_scipy_to_cp(X)
            return self._sparse_inverse_transform(X,
                                                  return_sparse=return_sparse,
                                                  sparse_tol=sparse_tol)
        elif self._sparse_model:
            X, _, _, _ = \
                input_to_cuml_array(X, order='K',
                                    check_dtype=[cp.float32, cp.float64])
            X = X.to_output(output_type='cupy')
            return self._sparse_inverse_transform(X,
                                                  return_sparse=return_sparse,
                                                  sparse_tol=sparse_tol)

        X_m, n_rows, _, dtype = \
            input_to_cuml_array(X, check_dtype=self.dtype,
                                convert_to_dtype=(self.dtype if convert_dtype
                                                  else None)
                                )

        cdef uintptr_t _trans_input_ptr = X_m.ptr

        # todo: check n_cols and dtype
        cpdef paramsPCA params
        params.n_components = self.n_components
        params.n_rows = n_rows
        params.n_cols = self.n_cols
        params.whiten = self.whiten

        input_data = CumlArray.zeros((params.n_rows, params.n_cols),
                                     dtype=dtype.type)

        cdef uintptr_t input_ptr = input_data.ptr
        cdef uintptr_t components_ptr = self.components_.ptr
        cdef uintptr_t singular_vals_ptr = self.singular_values_.ptr
        cdef uintptr_t _mean_ptr = self.mean_.ptr

        cdef handle_t* h_ = <handle_t*><size_t>self.handle.getHandle()
        if dtype.type == np.float32:
            pcaInverseTransform(h_[0],
                                <float*> _trans_input_ptr,
                                <float*> components_ptr,
                                <float*> singular_vals_ptr,
                                <float*> _mean_ptr,
                                <float*> input_ptr,
                                params)
        else:
            pcaInverseTransform(h_[0],
                                <double*> _trans_input_ptr,
                                <double*> components_ptr,
                                <double*> singular_vals_ptr,
                                <double*> _mean_ptr,
                                <double*> input_ptr,
                                params)

        # make sure the previously scheduled gpu tasks are complete before the
        # following transfers start
        self.handle.sync()

        return input_data

    
    @cuml.internals.api_base_return_array_skipall
    def _sparse_transform(self, X) -> CumlArray:

        # NOTE: All intermediate calculations are done using cupy.ndarray and
        # then converted to CumlArray at the end to minimize conversions
        # between types
        with cuml.using_output_type("cupy"): 

            if self.whiten:
                self.components_ *= cp.sqrt(self.n_rows - 1)
                # cp.multiply(self.components_, cp.sqrt(self.n_rows - 1), out=self.components_)
                self.components_ /= self.singular_values_

            X = X - self.mean_
            X_transformed = X.dot(self.components_.T)
            # X_transformed = X.dot(cp.transpose(self.components_))

            if self.whiten:
                self.components_ *= self.singular_values_
                self.components_ *= (1 / cp.sqrt(self.n_rows - 1))

            # self.components_ = CumlArray(self.components_)

        return X_transformed

        # if self._get_output_type(X) == 'cupy':
        #     return X_transformed
        # else:
        #     X_transformed, _, _, _ = \
        #         input_to_cuml_array(X_transformed, order='K')
        #     return X_transformed.to_output(out_type)

    @generate_docstring(X='dense_sparse',
                        return_values={'name': 'trans',
                                       'type': 'dense_sparse',
                                       'description': 'Transformed values',
                                       'shape': '(n_samples, n_components)'})
    def transform(self, X, convert_dtype=False) -> CumlArray:
        """
        Apply dimensionality reduction to X.

        X is projected on the first principal components previously extracted
        from a training set.

        """

        # out_type = self._get_output_type(X)

        if cupyx.scipy.sparse.issparse(X):
            return self._sparse_transform(X)
        elif scipy.sparse.issparse(X):
            X = sparse_scipy_to_cp(X)
            return self._sparse_transform(X)
        elif self._sparse_model:
            X, _, _, _ = \
                input_to_cuml_array(X, order='K',
                                    check_dtype=[cp.float32, cp.float64])
            X = X.to_output(output_type='cupy')
            return self._sparse_transform(X)

        X_m, n_rows, n_cols, dtype = \
            input_to_cuml_array(X, check_dtype=self.dtype,
                                convert_to_dtype=(self.dtype if convert_dtype
                                                  else None),
                                check_cols=self.n_cols)

        cdef uintptr_t input_ptr = X_m.ptr

        # todo: check dtype
        cpdef paramsPCA params
        params.n_components = self.n_components
        params.n_rows = n_rows
        params.n_cols = n_cols
        params.whiten = self.whiten

        t_input_data = \
            CumlArray.zeros((params.n_rows, params.n_components),
                            dtype=dtype.type)

        cdef uintptr_t _trans_input_ptr = t_input_data.ptr
        cdef uintptr_t components_ptr = self.components_.ptr
        cdef uintptr_t singular_vals_ptr = \
            self.singular_values_.ptr
        cdef uintptr_t _mean_ptr = self.mean_.ptr

        cdef handle_t* handle_ = <handle_t*><size_t>self.handle.getHandle()
        if dtype.type == np.float32:
            pcaTransform(handle_[0],
                         <float*> input_ptr,
                         <float*> components_ptr,
                         <float*> _trans_input_ptr,
                         <float*> singular_vals_ptr,
                         <float*> _mean_ptr,
                         params)
        else:
            pcaTransform(handle_[0],
                         <double*> input_ptr,
                         <double*> components_ptr,
                         <double*> _trans_input_ptr,
                         <double*> singular_vals_ptr,
                         <double*> _mean_ptr,
                         params)

        # make sure the previously scheduled gpu tasks are complete before the
        # following transfers start
        self.handle.sync()

        return t_input_data

    def get_param_names(self):
        return super().get_param_names() + \
            ["copy", "iterated_power", "n_components", "svd_solver", "tol",
<<<<<<< HEAD
                "whiten"]
=======
                "whiten", "random_state"]
>>>>>>> 544ec2fd

    def __getstate__(self):
        state = self.__dict__.copy()
        # Remove the unpicklable handle.
        if 'handle' in state:
            del state['handle']

        return state

    def __setstate__(self, state):
        self.__dict__.update(state)
        self.handle = Handle()<|MERGE_RESOLUTION|>--- conflicted
+++ resolved
@@ -245,20 +245,11 @@
         Whitening allows each component to have unit variance and removes
         multi-collinearity. It might be beneficial for downstream
         tasks like LinearRegression where correlated features cause problems.
-<<<<<<< HEAD
-    output_type : {'input', 'cudf', 'cupy', 'numpy', 'numba'}, optional
-        Variable to control output type of the results and attributes of
-        the estimators. If None, it'll inherit the output type set at the
-        module level, cuml.output_type. If set, the estimator will override
-        the global option for its behavior.
-
-=======
     output_type : {'input', 'cudf', 'cupy', 'numpy', 'numba'}, default=None
         Variable to control output type of the results and attributes of
         the estimator. If None, it'll inherit the output type set at the
         module level, `cuml.global_output_type`.
         See :ref:`output-data-type-configuration` for more info.
->>>>>>> 544ec2fd
 
     Attributes
     ----------
@@ -776,11 +767,7 @@
     def get_param_names(self):
         return super().get_param_names() + \
             ["copy", "iterated_power", "n_components", "svd_solver", "tol",
-<<<<<<< HEAD
-                "whiten"]
-=======
                 "whiten", "random_state"]
->>>>>>> 544ec2fd
 
     def __getstate__(self):
         state = self.__dict__.copy()
