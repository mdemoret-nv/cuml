#
# Copyright (c) 2019, NVIDIA CORPORATION.
#
# Licensed under the Apache License, Version 2.0 (the "License");
# you may not use this file except in compliance with the License.
# You may obtain a copy of the License at
#
#     http://www.apache.org/licenses/LICENSE-2.0
#
# Unless required by applicable law or agreed to in writing, software
# distributed under the License is distributed on an "AS IS" BASIS,
# WITHOUT WARRANTIES OR CONDITIONS OF ANY KIND, either express or implied.
# See the License for the specific language governing permissions and
# limitations under the License.
#

# cython: profile=False
# distutils: language = c++
# cython: embedsignature = True
# cython: language_level = 3

import ctypes
import cudf
import numpy as np
import cupy as cp
import cupyx
import scipy

from enum import IntEnum

import rmm

import cuml

from libcpp cimport bool
from libc.stdint cimport uintptr_t

from cython.operator cimport dereference as deref

from cuml.common.array import CumlArray
from cuml.common.base import Base
from cuml.common.base import _input_to_type
from cuml.common.doc_utils import generate_docstring
from cuml.common.handle cimport cumlHandle
import cuml.common.logger as logger
from cuml.decomposition.utils cimport *
from cuml.common.memory_utils import BaseMetaClass
from cuml.common import input_to_cuml_array, using_output_type
from cuml.common import with_cupy_rmm
from cuml.common.array_descriptor import CumlArrayDescriptor
from cuml.prims.stats import cov
from cuml.common.input_utils import sparse_scipy_to_cp


cdef extern from "cuml/decomposition/pca.hpp" namespace "ML":

    cdef void pcaFit(cumlHandle& handle,
                     float *input,
                     float *components,
                     float *explained_var,
                     float *explained_var_ratio,
                     float *singular_vals,
                     float *mu,
                     float *noise_vars,
                     const paramsPCA &prms) except +

    cdef void pcaFit(cumlHandle& handle,
                     double *input,
                     double *components,
                     double *explained_var,
                     double *explained_var_ratio,
                     double *singular_vals,
                     double *mu,
                     double *noise_vars,
                     const paramsPCA &prms) except +

    cdef void pcaInverseTransform(cumlHandle& handle,
                                  float *trans_input,
                                  float *components,
                                  float *singular_vals,
                                  float *mu,
                                  float *input,
                                  const paramsPCA &prms) except +

    cdef void pcaInverseTransform(cumlHandle& handle,
                                  double *trans_input,
                                  double *components,
                                  double *singular_vals,
                                  double *mu,
                                  double *input,
                                  const paramsPCA &prms) except +

    cdef void pcaTransform(cumlHandle& handle,
                           float *input,
                           float *components,
                           float *trans_input,
                           float *singular_vals,
                           float *mu,
                           const paramsPCA &prms) except +

    cdef void pcaTransform(cumlHandle& handle,
                           double *input,
                           double *components,
                           double *trans_input,
                           double *singular_vals,
                           double *mu,
                           const paramsPCA &prms) except +


class Solver(IntEnum):
    COV_EIG_DQ = <underlying_type_t_solver> solver.COV_EIG_DQ
    COV_EIG_JACOBI = <underlying_type_t_solver> solver.COV_EIG_JACOBI


class PCA(Base, metaclass = BaseMetaClass):

    """
    PCA (Principal Component Analysis) is a fundamental dimensionality
    reduction technique used to combine features in X in linear combinations
    such that each new component captures the most information or variance of
    the data. N_components is usually small, say at 3, where it can be used for
    data visualization, data compression and exploratory analysis.

    cuML's PCA expects an array-like object or cuDF DataFrame, and provides 2
    algorithms Full and Jacobi. Full (default) uses a full eigendecomposition
    then selects the top K eigenvectors. The Jacobi algorithm is much faster
    as it iteratively tries to correct the top K eigenvectors, but might be
    less accurate.

    Examples
    --------

    .. code-block:: python

        # Both import methods supported
        from cuml import PCA
        from cuml.decomposition import PCA

        import cudf
        import numpy as np

        gdf_float = cudf.DataFrame()
        gdf_float['0'] = np.asarray([1.0,2.0,5.0], dtype = np.float32)
        gdf_float['1'] = np.asarray([4.0,2.0,1.0], dtype = np.float32)
        gdf_float['2'] = np.asarray([4.0,2.0,1.0], dtype = np.float32)

        pca_float = PCA(n_components = 2)
        pca_float.fit(gdf_float)

        print(f'components: {pca_float.components_}')
        print(f'explained variance: {pca_float._explained_variance_}')
        exp_var = pca_float._explained_variance_ratio_
        print(f'explained variance ratio: {exp_var}')

        print(f'singular values: {pca_float._singular_values_}')
        print(f'mean: {pca_float._mean_}')
        print(f'noise variance: {pca_float._noise_variance_}')

        trans_gdf_float = pca_float.transform(gdf_float)
        print(f'Inverse: {trans_gdf_float}')

        input_gdf_float = pca_float.inverse_transform(trans_gdf_float)
        print(f'Input: {input_gdf_float}')

    Output:

    .. code-block:: python

          components:
                      0           1           2
                      0  0.69225764  -0.5102837 -0.51028395
                      1 -0.72165036 -0.48949987  -0.4895003

          explained variance:

                      0   8.510402
                      1 0.48959687

          explained variance ratio:

                       0   0.9456003
                       1 0.054399658

          singular values:

                     0 4.1256275
                     1 0.9895422

          mean:

                    0 2.6666667
                    1 2.3333333
                    2 2.3333333

          noise variance:

                0  0.0

          transformed matrix:
                       0           1
                       0   -2.8547091 -0.42891636
                       1 -0.121316016  0.80743366
                       2    2.9760244 -0.37851727

          Input Matrix:
                    0         1         2
                    0 1.0000001 3.9999993       4.0
                    1       2.0 2.0000002 1.9999999
                    2 4.9999995 1.0000006       1.0

    Parameters
    ----------
    copy : boolean (default = True)
        If True, then copies data then removes mean from data. False might
        cause data to be overwritten with its mean centered version.
    handle : cuml.Handle
        If it is None, a new one is created just for this class
    iterated_power : int (default = 15)
        Used in Jacobi solver. The more iterations, the more accurate, but
        slower.
    n_components : int (default = None)
        The number of top K singular vectors / values you want.
        Must be <= number(columns). If n_components is not set, then all
        components are kept:

            n_components = min(n_samples, n_features)

    random_state : int / None (default = None)
        If you want results to be the same when you restart Python, select a
        state.
    svd_solver : 'full' or 'jacobi' or 'auto' (default = 'full')
        Full uses a eigendecomposition of the covariance matrix then discards
        components.
        Jacobi is much faster as it iteratively corrects, but is less accurate.
    tol : float (default = 1e-7)
        Used if algorithm = "jacobi". Smaller tolerance can increase accuracy,
        but but will slow down the algorithm's convergence.
    verbose : int or boolean (default = False)
        Logging level
    whiten : boolean (default = False)
        If True, de-correlates the components. This is done by dividing them by
        the corresponding singular values then multiplying by sqrt(n_samples).
        Whitening allows each component to have unit variance and removes
        multi-collinearity. It might be beneficial for downstream
        tasks like LinearRegression where correlated features cause problems.


    Attributes
    ----------
    components_ : array
        The top K components (VT.T[:,:n_components]) in U, S, VT = svd(X)
    explained_variance_ : array
        How much each component explains the variance in the data given by S**2
    explained_variance_ratio_ : array
        How much in % the variance is explained given by S**2/sum(S**2)
    singular_values_ : array
        The top K singular values. Remember all singular values >= 0
    mean_ : array
        The column wise mean of X. Used to mean - center the data first.
    noise_variance_ : float
        From Bishop 1999's Textbook. Used in later tasks like calculating the
        estimated covariance of X.

    Notes
    ------
    PCA considers linear combinations of features, specifically those that
    maximize global variance structure. This means PCA is fantastic for global
    structure analyses, but weak for local relationships. Consider UMAP or
    T-SNE for a locally important embedding.

    **Applications of PCA**

        PCA is used extensively in practice for data visualization and data
        compression. It has been used to visualize extremely large word
        embeddings like Word2Vec and GloVe in 2 or 3 dimensions, large
        datasets of everyday objects and images, and used to distinguish
        between cancerous cells from healthy cells.


    For additional docs, see `scikitlearn's PCA
    <http://scikit-learn.org/stable/modules/generated/sklearn.decomposition.PCA.html>`_.
    """

    components_ = CumlArrayDescriptor()
    explained_variance_ = CumlArrayDescriptor()
    explained_variance_ratio_ = CumlArrayDescriptor()
    singular_values_ = CumlArrayDescriptor()
    mean_ = CumlArrayDescriptor()
    noise_variance_ = CumlArrayDescriptor()
    trans_input_ = CumlArrayDescriptor()

    def __init__(self, copy=True, handle=None, iterated_power=15,
                 n_components=None, random_state=None, svd_solver='auto',
                 tol=1e-7, verbose=False, whiten=False,
                 output_type=None):
        # parameters
        super(PCA, self).__init__(handle=handle, verbose=verbose,
                                  output_type=output_type)
        self.copy = copy
        self.iterated_power = iterated_power
        self.n_components = n_components
        self.random_state = random_state
        self.svd_solver = svd_solver
        self.tol = tol
        self.whiten = whiten
        self.c_algorithm = self._get_algorithm_c_name(self.svd_solver)

        # internal array attributes
        # self._components_ = None  # accessed via estimator.components_
        # self._trans_input_ = None  # accessed via estimator.trans_input_
        # self._explained_variance_ = None
        # accessed via estimator.explained_variance_

        # self._explained_variance_ratio_ = None
        # accessed via estimator.explained_variance_ratio_

        # self._singular_values_ = None
        # accessed via estimator.singular_values_

        # self._mean_ = None  # accessed via estimator.mean_
        # self._noise_variance_ = None  # accessed via estimator.noise_variance_

        # This variable controls whether a sparse model was fit
        # This can be removed once there is more inter-operability
        # between cuml.array and cupy.ndarray
        self._sparse_model = None

    def _get_algorithm_c_name(self, algorithm):
        algo_map = {
            'full': Solver.COV_EIG_DQ,
            'auto': Solver.COV_EIG_DQ,
            # 'arpack': NOT_SUPPORTED,
            # 'randomized': NOT_SUPPORTED,
            'jacobi': Solver.COV_EIG_JACOBI
        }
        if algorithm not in algo_map:
            msg = "algorithm {!r} is not supported"
            raise TypeError(msg.format(algorithm))

        return algo_map[algorithm]

    def _build_params(self, n_rows, n_cols):
        cpdef paramsPCA *params = new paramsPCA()
        if self.n_components is None:
            logger.warn(
                'Warning(`_build_params`): As of v0.16, PCA invoked without an'
                ' n_components argument defauts to using'
                ' min(n_samples, n_features) rather than 1'
            )
            params.n_components = min(n_rows, n_cols)
        else:
            params.n_components = self.n_components
        params.n_rows = n_rows
        params.n_cols = n_cols
        params.whiten = self.whiten
        params.n_iterations = self.iterated_power
        params.tol = self.tol
        params.algorithm = <solver> (<underlying_type_t_solver> (
            self.c_algorithm))

        return <size_t>params

    def _initialize_arrays(self, n_components, n_rows, n_cols):

        self.components_ = CumlArray.zeros((n_components, n_cols),
                                            dtype=self.dtype)
        self.explained_variance_ = CumlArray.zeros(n_components,
                                                    dtype=self.dtype)
        self.explained_variance_ratio_ = CumlArray.zeros(n_components,
                                                          dtype=self.dtype)
        self.mean_ = CumlArray.zeros(n_cols, dtype=self.dtype)

        self.singular_values_ = CumlArray.zeros(n_components,
                                                 dtype=self.dtype)
        self.noise_variance_ = CumlArray.zeros(1, dtype=self.dtype)

    def _sparse_fit(self, X):

        self._sparse_model = True

        self.n_rows = X.shape[0]
        self.n_cols = X.shape[1]
        self.dtype = X.dtype

        # NOTE: All intermediate calculations are done using cupy.ndarray and
        # then converted to CumlArray at the end to minimize conversions
        # between types
        covariance, self.mean_, _ = cov(X, X, return_mean=True)

        self.explained_variance_, self.components_ = \
            cp.linalg.eigh(covariance, UPLO='U')

        # NOTE: We reverse the eigen vector and eigen values here
        # because cupy provides them in ascending order. Make a copy otherwise
        # it is not C_CONTIGUOUS anymore and would error when converting to
        # CumlArray
        self.explained_variance_ = self.explained_variance_[::-1]

        self.components_ = cp.flip(self.components_, axis=1)

        self.components_ = self.components_.T[:self.n_components, :]

        self.explained_variance_ratio_ = self.explained_variance_ / cp.sum(
            self.explained_variance_)

        if self.n_components < min(self.n_rows, self.n_cols):
            self.noise_variance_ = \
                self.explained_variance_[self.n_components:].mean()
        else:
            self.noise_variance_ = cp.array([0.0])

        self.explained_variance_ = \
            self.explained_variance_[:self.n_components]

        self.explained_variance_ratio_ = \
            self.explained_variance_ratio_[:self.n_components]

        # Truncating negative explained variance values to 0
        self.singular_values_ = \
            cp.where(self.explained_variance_ < 0, 0,
                     self.explained_variance_)
        self.singular_values_ = \
            cp.sqrt(self.singular_values_ * (self.n_rows - 1))

        # Since temp_components_ can have a negative stride, copy it to get a
        # new contiguous array
        # temp_components_ = temp_components_.copy()

        # Finally, store everything as CumlArray to support `to_output`
        # self._mean_ = CumlArray(temp_mean_)
        # self.explained_variance_ = CumlArray(temp_explained_variance_)
        # self._components_ = CumlArray(temp_components_)
        # self._noise_variance_ = CumlArray(temp_noise_variance_)
        # self._explained_variance_ratio_ = \
            # CumlArray(temp_explained_variance_ratio_)
        # self.singular_values_ = CumlArray(temp_singular_values_)

        return self

    @generate_docstring(X='dense_sparse')
    def fit(self, X, y=None):
        """
        Fit the model with X. y is currently ignored.

        """
        self._set_n_features_in(X)
        self._set_output_type(X)

        if cupyx.scipy.sparse.issparse(X):
            return self._sparse_fit(X)
        elif scipy.sparse.issparse(X):
            X = sparse_scipy_to_cp(X)
            return self._sparse_fit(X)

        X_m, self.n_rows, self.n_cols, self.dtype = \
            input_to_cuml_array(X, check_dtype=[np.float32, np.float64])
        cdef uintptr_t input_ptr = X_m.ptr

        cdef paramsPCA *params = <paramsPCA*><size_t> \
            self._build_params(self.n_rows, self.n_cols)

        if params.n_components > self.n_cols:
            raise ValueError('Number of components should not be greater than'
                             'the number of columns in the data')

        # Calling _initialize_arrays, guarantees everything is CumlArray
        self._initialize_arrays(params.n_components,
                                params.n_rows, params.n_cols)

        cdef uintptr_t comp_ptr = self.components_.ptr

        cdef uintptr_t explained_var_ptr = \
            self.explained_variance_.ptr

        cdef uintptr_t explained_var_ratio_ptr = \
            self.explained_variance_ratio_.ptr

        cdef uintptr_t singular_vals_ptr = \
            self.singular_values_.ptr

        cdef uintptr_t _mean_ptr = self.mean_.ptr

        cdef uintptr_t noise_vars_ptr = \
            self.noise_variance_.ptr

        cdef cumlHandle* handle_ = <cumlHandle*><size_t>self.handle.getHandle()
        if self.dtype == np.float32:
            pcaFit(handle_[0],
                   <float*> input_ptr,
                   <float*> comp_ptr,
                   <float*> explained_var_ptr,
                   <float*> explained_var_ratio_ptr,
                   <float*> singular_vals_ptr,
                   <float*> _mean_ptr,
                   <float*> noise_vars_ptr,
                   deref(params))
        else:
            pcaFit(handle_[0],
                   <double*> input_ptr,
                   <double*> comp_ptr,
                   <double*> explained_var_ptr,
                   <double*> explained_var_ratio_ptr,
                   <double*> singular_vals_ptr,
                   <double*> _mean_ptr,
                   <double*> noise_vars_ptr,
                   deref(params))

        # make sure the previously scheduled gpu tasks are complete before the
        # following transfers start
        self.handle.sync()

        return self

    @generate_docstring(X='dense_sparse',
                        return_values={'name': 'trans',
                                       'type': 'dense_sparse',
                                       'description': 'Transformed values',
                                       'shape': '(n_samples, n_components)'})
    def fit_transform(self, X, y=None):
        """
        Fit the model with X and apply the dimensionality reduction on X.

        """

        return self.fit(X).transform(X)

    def _sparse_inverse_transform(self, X, return_sparse=False,
                                  sparse_tol=1e-10, out_type=None):

        # NOTE: All intermediate calculations are done using cupy.ndarray and
        # then converted to CumlArray at the end to minimize conversions
        # between types
        with using_output_type("cupy"):
            self.components_ = self.components_
            self.mean_ = self.mean_

        if self.whiten:
            self.components_ *= (1 / cp.sqrt(self.n_rows - 1))
            self.components_ *= self.singular_values_

        X_inv = X.dot(self.components_)
        X_inv += self.mean_

        if self.whiten:
            self.components_ /= self.singular_values_
            self.components_ *= cp.sqrt(self.n_rows - 1)

        # self.components_ = CumlArray(self.components_)

        if return_sparse:
            X_inv = cp.where(X_inv < sparse_tol, 0, X_inv)

            X_inv = cupyx.scipy.sparse.csr_matrix(X_inv)

            return X_inv

        if out_type == 'cupy':
            return X_inv
        else:
            X_inv, _, _, _ = input_to_cuml_array(X_inv, order='K')
            return X_inv.to_output(out_type)

    @generate_docstring(X='dense_sparse',
                        return_values={'name': 'X_inv',
                                       'type': 'dense_sparse',
                                       'description': 'Transformed values',
                                       'shape': '(n_samples, n_features)'})
    @with_cupy_rmm
    def inverse_transform(self, X, convert_dtype=False,
                          return_sparse=False, sparse_tol=1e-10):
        """
        Transform data back to its original space.

        In other words, return an input X_original whose transform would be X.

        """

        out_type = self._get_output_type(X)

        if cupyx.scipy.sparse.issparse(X):
            return self._sparse_inverse_transform(X,
                                                  return_sparse=return_sparse,
                                                  sparse_tol=sparse_tol,
                                                  out_type=out_type)
        elif scipy.sparse.issparse(X):
            X = sparse_scipy_to_cp(X)
            return self._sparse_inverse_transform(X,
                                                  return_sparse=return_sparse,
                                                  sparse_tol=sparse_tol,
                                                  out_type=out_type)
        elif self._sparse_model:
            X, _, _, _ = \
                input_to_cuml_array(X, order='K',
                                    check_dtype=[cp.float32, cp.float64])
            X = X.to_output(output_type='cupy')
            return self._sparse_inverse_transform(X,
                                                  return_sparse=return_sparse,
                                                  sparse_tol=sparse_tol,
                                                  out_type=out_type)

        X_m, n_rows, _, dtype = \
            input_to_cuml_array(X, check_dtype=self.dtype,
                                convert_to_dtype=(self.dtype if convert_dtype
                                                  else None)
                                )

        cdef uintptr_t _trans_input_ptr = X_m.ptr

        # todo: check n_cols and dtype
        cpdef paramsPCA params
        params.n_components = self.n_components
        params.n_rows = n_rows
        params.n_cols = self.n_cols
        params.whiten = self.whiten

        input_data = CumlArray.zeros((params.n_rows, params.n_cols),
                                     dtype=dtype.type)

        cdef uintptr_t input_ptr = input_data.ptr
        cdef uintptr_t components_ptr = self.components_.ptr
        cdef uintptr_t singular_vals_ptr = self.singular_values_.ptr
        cdef uintptr_t _mean_ptr = self.mean_.ptr

        cdef cumlHandle* h_ = <cumlHandle*><size_t>self.handle.getHandle()
        if dtype.type == np.float32:
            pcaInverseTransform(h_[0],
                                <float*> _trans_input_ptr,
                                <float*> components_ptr,
                                <float*> singular_vals_ptr,
                                <float*> _mean_ptr,
                                <float*> input_ptr,
                                params)
        else:
            pcaInverseTransform(h_[0],
                                <double*> _trans_input_ptr,
                                <double*> components_ptr,
                                <double*> singular_vals_ptr,
                                <double*> _mean_ptr,
                                <double*> input_ptr,
                                params)

        # make sure the previously scheduled gpu tasks are complete before the
        # following transfers start
        self.handle.sync()

        return input_data.to_output(out_type)

<<<<<<< HEAD
    def _sparse_transform(self, X):
=======
    @with_cupy_rmm
    def _sparse_transform(self, X, out_type=None):
>>>>>>> 6dba4022

        # NOTE: All intermediate calculations are done using cupy.ndarray and
        # then converted to CumlArray at the end to minimize conversions
        # between types
        with using_output_type("cupy"):
            self.components_ = self.components_
            self.mean_ = self.mean_

        if self.whiten:
            self.components_ *= cp.sqrt(self.n_rows - 1)
            self.components_ /= self.singular_values_

<<<<<<< HEAD
        X = X - self.mean_
        X_transformed = X.dot(self.components_.T)
        X = X + self.mean_
=======
        X = X - temp_mean_
        X_transformed = X.dot(temp_components_.T)
>>>>>>> 6dba4022

        if self.whiten:
            self.components_ *= self.singular_values_
            self.components_ *= (1 / cp.sqrt(self.n_rows - 1))

        # self.components_ = CumlArray(self.components_)

        if self._get_output_type(X) == 'cupy':
            return X_transformed
        else:
            X_transformed, _, _, _ = \
                input_to_cuml_array(X_transformed, order='K')
            return X_transformed.to_output(out_type)

    @generate_docstring(X='dense_sparse',
                        return_values={'name': 'trans',
                                       'type': 'dense_sparse',
                                       'description': 'Transformed values',
                                       'shape': '(n_samples, n_components)'})
    @with_cupy_rmm
    def transform(self, X, convert_dtype=False):
        """
        Apply dimensionality reduction to X.

        X is projected on the first principal components previously extracted
        from a training set.

        """

        out_type = self._get_output_type(X)

        if cupyx.scipy.sparse.issparse(X):
            return self._sparse_transform(X, out_type=out_type)
        elif scipy.sparse.issparse(X):
            X = sparse_scipy_to_cp(X)
            return self._sparse_transform(X, out_type=out_type)
        elif self._sparse_model:
            X, _, _, _ = \
                input_to_cuml_array(X, order='K',
                                    check_dtype=[cp.float32, cp.float64])
            X = X.to_output(output_type='cupy')
            return self._sparse_transform(X, out_type=out_type)

        X_m, n_rows, n_cols, dtype = \
            input_to_cuml_array(X, check_dtype=self.dtype,
                                convert_to_dtype=(self.dtype if convert_dtype
                                                  else None),
                                check_cols=self.n_cols)

        cdef uintptr_t input_ptr = X_m.ptr

        # todo: check dtype
        cpdef paramsPCA params
        params.n_components = self.n_components
        params.n_rows = n_rows
        params.n_cols = n_cols
        params.whiten = self.whiten

        t_input_data = \
            CumlArray.zeros((params.n_rows, params.n_components),
                            dtype=dtype.type)

        cdef uintptr_t _trans_input_ptr = t_input_data.ptr
        cdef uintptr_t components_ptr = self.components_.ptr
        cdef uintptr_t singular_vals_ptr = \
            self.singular_values_.ptr
        cdef uintptr_t _mean_ptr = self.mean_.ptr

        cdef cumlHandle* handle_ = <cumlHandle*><size_t>self.handle.getHandle()
        if dtype.type == np.float32:
            pcaTransform(handle_[0],
                         <float*> input_ptr,
                         <float*> components_ptr,
                         <float*> _trans_input_ptr,
                         <float*> singular_vals_ptr,
                         <float*> _mean_ptr,
                         params)
        else:
            pcaTransform(handle_[0],
                         <double*> input_ptr,
                         <double*> components_ptr,
                         <double*> _trans_input_ptr,
                         <double*> singular_vals_ptr,
                         <double*> _mean_ptr,
                         params)

        # make sure the previously scheduled gpu tasks are complete before the
        # following transfers start
        self.handle.sync()

        return t_input_data.to_output(out_type)

    def get_param_names(self):
        return ["copy", "iterated_power", "n_components", "svd_solver", "tol",
                "whiten"]

    def __getstate__(self):
        state = self.__dict__.copy()
        # Remove the unpicklable handle.
        if 'handle' in state:
            del state['handle']

        return state

    def __setstate__(self, state):
        self.__dict__.update(state)
        self.handle = cuml.common.handle.Handle()<|MERGE_RESOLUTION|>--- conflicted
+++ resolved
@@ -645,38 +645,26 @@
 
         return input_data.to_output(out_type)
 
-<<<<<<< HEAD
-    def _sparse_transform(self, X):
-=======
-    @with_cupy_rmm
     def _sparse_transform(self, X, out_type=None):
->>>>>>> 6dba4022
 
         # NOTE: All intermediate calculations are done using cupy.ndarray and
         # then converted to CumlArray at the end to minimize conversions
         # between types
-        with using_output_type("cupy"):
-            self.components_ = self.components_
-            self.mean_ = self.mean_
+        temp_components_ = self._components_.to_output("cupy")
+        temp_mean_ = self._mean_.to_output("cupy")
 
         if self.whiten:
-            self.components_ *= cp.sqrt(self.n_rows - 1)
-            self.components_ /= self.singular_values_
-
-<<<<<<< HEAD
-        X = X - self.mean_
-        X_transformed = X.dot(self.components_.T)
-        X = X + self.mean_
-=======
+            temp_components_ *= cp.sqrt(self.n_rows - 1)
+            temp_components_ /= self._singular_values_
+
         X = X - temp_mean_
         X_transformed = X.dot(temp_components_.T)
->>>>>>> 6dba4022
 
         if self.whiten:
-            self.components_ *= self.singular_values_
-            self.components_ *= (1 / cp.sqrt(self.n_rows - 1))
-
-        # self.components_ = CumlArray(self.components_)
+            temp_components_ *= self._singular_values_
+            temp_components_ *= (1 / cp.sqrt(self.n_rows - 1))
+
+        self._components_ = CumlArray(temp_components_)
 
         if self._get_output_type(X) == 'cupy':
             return X_transformed
