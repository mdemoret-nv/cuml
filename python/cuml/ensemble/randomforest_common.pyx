--- conflicted
+++ resolved
@@ -37,20 +37,6 @@
 from cuml.common.array_descriptor import CumlArrayDescriptor
 
 class BaseRandomForestModel(Base):
-<<<<<<< HEAD
-    variables = ['n_estimators', 'max_depth', 'handle',
-                 'max_features', 'n_bins',
-                 'split_algo', 'split_criterion', 'min_rows_per_node',
-                 'min_impurity_decrease',
-                 'bootstrap', 'bootstrap_features',
-                 'verbose', 'rows_sample',
-                 'max_leaves', 'quantile_per_tree', 'accuracy_metric']
-    criterion_dict = {'0': GINI, '1': ENTROPY, '2': MSE,
-                      '3': MAE, '4': CRITERION_END}
-
-    classes_ = CumlArrayDescriptor()
-
-=======
     _param_names = ['n_estimators', 'max_depth', 'handle',
                     'max_features', 'n_bins',
                     'split_algo', 'split_criterion', 'min_rows_per_node',
@@ -64,7 +50,8 @@
     criterion_dict = {'0': GINI, '1': ENTROPY, '2': MSE,
                       '3': MAE, '4': CRITERION_END}
 
->>>>>>> 544ec2fd
+    classes_ = CumlArrayDescriptor()
+
     def __init__(self, *, split_criterion, seed=None,
                  n_streams=8, n_estimators=100,
                  max_depth=16, handle=None, max_features='auto',
@@ -78,15 +65,8 @@
                  max_leaf_nodes=None, min_impurity_decrease=0.0,
                  min_impurity_split=None, oob_score=None,
                  random_state=None, warm_start=None, class_weight=None,
-<<<<<<< HEAD
-                 quantile_per_tree=False, criterion=None):
-
-        # if accuracy_metric:
-        #     BaseRandomForestModel.variables.append('accuracy_metric')
-=======
                  quantile_per_tree=False, criterion=None,
                  use_experimental_backend=False, max_batch_size=128):
->>>>>>> 544ec2fd
 
         sklearn_params = {"criterion": criterion,
                           "min_samples_leaf": min_samples_leaf,
@@ -369,27 +349,8 @@
         return preds
 
     def get_param_names(self):
-<<<<<<< HEAD
-        combined = super().get_param_names() + BaseRandomForestModel.variables
-
-        if ("handle" in combined):
-            combined.remove("handle")
-
-        return combined
-
-    # def _get_params(self, deep):
-    #     params = dict()
-    #     for key in BaseRandomForestModel.variables:
-    #         if key in ['handle']:
-    #             continue
-    #         var_value = getattr(self, key, None)
-    #         params[key] = var_value
-    #     return params
-
-=======
         return super().get_param_names() + BaseRandomForestModel._param_names
 
->>>>>>> 544ec2fd
     def set_params(self, **params):
         self.treelite_serialized_model = None
 
