
#
# Copyright (c) 2019-2020, NVIDIA CORPORATION.
#
# Licensed under the Apache License, Version 2.0 (the "License");
# you may not use this file except in compliance with the License.
# You may obtain a copy of the License at
#
#     http://www.apache.org/licenses/LICENSE-2.0
#
# Unless required by applicable law or agreed to in writing, software
# distributed under the License is distributed on an "AS IS" BASIS,
# WITHOUT WARRANTIES OR CONDITIONS OF ANY KIND, either express or implied.
# See the License for the specific language governing permissions and
# limitations under the License.
#

# distutils: language = c++

import numpy as np
import rmm
import warnings

import cuml.common.logger as logger

from cuml import ForestInference
from cuml.common.array import CumlArray
from cuml.common.base import ClassifierMixin
import cuml.internals
from cuml.common.doc_utils import generate_docstring
from cuml.common.doc_utils import insert_into_docstring
from cuml.raft.common.handle import Handle
from cuml.common import input_to_cuml_array

from cuml.ensemble.randomforest_common import BaseRandomForestModel
from cuml.ensemble.randomforest_common import _obtain_fil_model
from cuml.ensemble.randomforest_shared cimport *

from cuml.fil.fil import TreeliteModel

from cython.operator cimport dereference as deref

from libcpp cimport bool
from libcpp.vector cimport vector
from libc.stdint cimport uintptr_t
from libc.stdlib cimport calloc, malloc, free

from numba import cuda

from cuml.raft.common.handle cimport handle_t
cimport cuml.common.cuda

cimport cython


cdef extern from "cuml/ensemble/randomforest.hpp" namespace "ML":

    cdef void fit(handle_t& handle,
                  RandomForestMetaData[float, int]*,
                  float*,
                  int,
                  int,
                  int*,
                  int,
                  RF_params,
                  int) except +

    cdef void fit(handle_t& handle,
                  RandomForestMetaData[double, int]*,
                  double*,
                  int,
                  int,
                  int*,
                  int,
                  RF_params,
                  int) except +

    cdef void predict(handle_t& handle,
                      RandomForestMetaData[float, int] *,
                      float*,
                      int,
                      int,
                      int*,
                      bool) except +

    cdef void predict(handle_t& handle,
                      RandomForestMetaData[double, int]*,
                      double*,
                      int,
                      int,
                      int*,
                      bool) except +

    cdef void predictGetAll(handle_t& handle,
                            RandomForestMetaData[float, int] *,
                            float*,
                            int,
                            int,
                            int*,
                            bool) except +

    cdef void predictGetAll(handle_t& handle,
                            RandomForestMetaData[double, int]*,
                            double*,
                            int,
                            int,
                            int*,
                            bool) except +

    cdef RF_metrics score(handle_t& handle,
                          RandomForestMetaData[float, int]*,
                          int*,
                          int,
                          int*,
                          bool) except +

    cdef RF_metrics score(handle_t& handle,
                          RandomForestMetaData[double, int]*,
                          int*,
                          int,
                          int*,
                          bool) except +


class RandomForestClassifier(BaseRandomForestModel, ClassifierMixin):
    """
    Implements a Random Forest classifier model which fits multiple decision
    tree classifiers in an ensemble.

    Note that the underlying algorithm for tree node splits differs from that
    used in scikit-learn. By default, the cuML Random Forest uses a
    histogram-based algorithms to determine splits, rather than an exact
    count. You can tune the size of the histograms with the n_bins parameter.

    .. note:: This is an early release of the cuML
        Random Forest code. It contains a few known limitations:

       * GPU-based inference is only supported if the model was trained
         with 32-bit (float32) datatypes. CPU-based inference may be used
         in this case as a slower fallback.
       * Very deep / very wide models may exhaust available GPU memory.
         Future versions of cuML will provide an alternative algorithm to
         reduce memory consumption.
       * While training the model for multi class classification problems,
         using deep trees or `max_features=1.0` provides better performance.

    Examples
    --------
    .. code-block:: python

            import numpy as np
            from cuml.ensemble import RandomForestClassifier as cuRFC

            X = np.random.normal(size=(10,4)).astype(np.float32)
            y = np.asarray([0,1]*5, dtype=np.int32)

            cuml_model = cuRFC(max_features=1.0,
                               n_bins=8,
                               n_estimators=40)
            cuml_model.fit(X,y)
            cuml_predict = cuml_model.predict(X)

            print("Predicted labels : ", cuml_predict)

    Output:

    .. code-block:: none

            Predicted labels :  [0 1 0 1 0 1 0 1 0 1]

    Parameters
    -----------
    n_estimators : int (default = 100)
        Number of trees in the forest. (Default changed to 100 in cuML 0.11)
    split_criterion : The criterion used to split nodes.
        0 for GINI, 1 for ENTROPY
        2 and 3 not valid for classification
        (default = 0)
    split_algo : int (default = 1)
        The algorithm to determine how nodes are split in the tree.
        0 for HIST and 1 for GLOBAL_QUANTILE. HIST curently uses a slower
        tree-building algorithm so GLOBAL_QUANTILE is recommended for most
        cases.
    bootstrap : boolean (default = True)
        Control bootstrapping.
        If True, each tree in the forest is built
        on a bootstrapped sample with replacement.
        If False, sampling without replacement is done.
    bootstrap_features : boolean (default = False)
        Control bootstrapping for features.
        If features are drawn with or without replacement
    rows_sample : float (default = 1.0)
        Ratio of dataset rows used while fitting each tree.
    max_depth : int (default = 16)
        Maximum tree depth. Unlimited (i.e, until leaves are pure),
        if -1. Unlimited depth is not supported.
        *Note that this default differs from scikit-learn's
        random forest, which defaults to unlimited depth.*
    max_leaves : int (default = -1)
        Maximum leaf nodes per tree. Soft constraint. Unlimited,
        if -1.
    max_features : int, float, or string (default = 'auto')
        Ratio of number of features (columns) to consider per node split.
        If int then max_features/n_features.
        If float then max_features is used as a fraction.
        If 'auto' then max_features=1/sqrt(n_features).
        If 'sqrt' then max_features=1/sqrt(n_features).
        If 'log2' then max_features=log2(n_features)/n_features.
    n_bins : int (default = 8)
        Number of bins used by the split algorithm.
    min_rows_per_node : int or float (default = 2)
        The minimum number of samples (rows) needed to split a node.
        If int then number of sample rows.
        If float the min_rows_per_sample*n_rows
    min_impurity_decrease : float (default = 0.0)
        Minimum decrease in impurity requried for
        node to be spilt.
    quantile_per_tree : boolean (default = False)
        Whether quantile is computed for individal trees in RF.
        Only relevant for GLOBAL_QUANTILE split_algo.
    use_experimental_backend : boolean (default = False)
        If set to true and  following conditions are also met, experimental
         decision tree training implementation would be used:
            split_algo = 1 (GLOBAL_QUANTILE)
            0 < max_depth < 14
            max_features = 1.0 (Feature sub-sampling disabled)
            quantile_per_tree = false (No per tree quantile computation)
    max_batch_size: int (default = 128)
        Maximum number of nodes that can be processed in a given batch. This is
        used only when 'use_experimental_backend' is true.
    random_state : int (default = None)
        Seed for the random number generator. Unseeded by default.
    seed : int (default = None)
        Deprecated in favor of `random_state`.
        Seed for the random number generator. Unseeded by default.
    handle : cuml.Handle
        Specifies the cuml.handle that holds internal CUDA state for
        computations in this model. Most importantly, this specifies the CUDA
        stream that will be used for the model's computations, so users can
        run different models concurrently in different streams by creating
        handles in several streams.
        If it is None, a new one is created.
    verbose : int or boolean, default=False
        Sets logging level. It must be one of `cuml.common.logger.level_*`.
        See :ref:`verbosity-levels` for more info.
    output_type : {'input', 'cudf', 'cupy', 'numpy', 'numba'}, default=None
        Variable to control output type of the results and attributes of
        the estimator. If None, it'll inherit the output type set at the
        module level, `cuml.global_output_type`.
        See :ref:`output-data-type-configuration` for more info.

    """

    def __init__(self, split_criterion=0, handle=None, verbose=False,
                 output_type=None, **kwargs):

        self.RF_type = CLASSIFICATION
        self.num_classes = 2
        super(RandomForestClassifier, self).__init__(
            split_criterion=split_criterion,
            handle=handle,
            verbose=verbose,
            output_type=output_type,
            **kwargs)

    """
    TODO:
        Add the preprocess and postprocess functions
        in the cython code to normalize the labels
        Link to the above issue on github :
        https://github.com/rapidsai/cuml/issues/691
    """
    def __getstate__(self):
        state = self.__dict__.copy()
        cdef size_t params_t
        cdef  RandomForestMetaData[float, int] *rf_forest
        cdef  RandomForestMetaData[double, int] *rf_forest64
        cdef size_t params_t64
        if self.n_cols:
            # only if model has been fit previously
            self._get_serialized_model()  # Ensure we have this cached
            if self.rf_forest:
                params_t = <uintptr_t> self.rf_forest
                rf_forest = \
                    <RandomForestMetaData[float, int]*>params_t
                state["rf_params"] = rf_forest.rf_params

            if self.rf_forest64:
                params_t64 = <uintptr_t> self.rf_forest64
                rf_forest64 = \
                    <RandomForestMetaData[double, int]*>params_t64
                state["rf_params64"] = rf_forest64.rf_params

        state["n_cols"] = self.n_cols
        state["verbose"] = self.verbose
        state["treelite_serialized_model"] = self.treelite_serialized_model
        state["treelite_handle"] = None
        state["split_criterion"] = self.split_criterion
        state["handle"] = self.handle
        return state

    def __setstate__(self, state):
        super(RandomForestClassifier, self).__init__(
            split_criterion=state["split_criterion"],
            handle=state["handle"],
            verbose=state["verbose"])
        cdef  RandomForestMetaData[float, int] *rf_forest = \
            new RandomForestMetaData[float, int]()
        cdef  RandomForestMetaData[double, int] *rf_forest64 = \
            new RandomForestMetaData[double, int]()

        self.n_cols = state['n_cols']
        if self.n_cols:
            rf_forest.rf_params = state["rf_params"]
            state["rf_forest"] = <uintptr_t>rf_forest

            rf_forest64.rf_params = state["rf_params64"]
            state["rf_forest64"] = <uintptr_t>rf_forest64

        self.treelite_serialized_model = state["treelite_serialized_model"]
        self.__dict__.update(state)

    def __del__(self):
        self._reset_forest_data()

    def _reset_forest_data(self):
        """Free memory allocated by this instance and clear instance vars."""
        if self.rf_forest:
            delete_rf_metadata(
                <RandomForestMetaData[float, int]*><uintptr_t>
                self.rf_forest)
            self.rf_forest = 0
        if self.rf_forest64:
            delete_rf_metadata(
                <RandomForestMetaData[double, int]*><uintptr_t>
                self.rf_forest64)
            self.rf_forest64 = 0

        if self.treelite_handle:
            TreeliteModel.free_treelite_model(self.treelite_handle)

        self.treelite_handle = None
        self.treelite_serialized_model = None
        self.n_cols = None

    def convert_to_treelite_model(self):
        """
        Converts the cuML RF model to a Treelite model

        Returns
        ----------
        tl_to_fil_model : Treelite version of this model
        """
        treelite_handle = self._obtain_treelite_handle()
        return TreeliteModel.from_treelite_model_handle(treelite_handle)

    def convert_to_fil_model(self, output_class=True,
                             threshold=0.5, algo='auto',
                             fil_sparse_format='auto'):
        """
        Create a Forest Inference (FIL) model from the trained cuML
        Random Forest model.

        Parameters
        ----------

        output_class : boolean (default = True)
            This is optional and required only while performing the
            predict operation on the GPU.
            If true, return a 1 or 0 depending on whether the raw
            prediction exceeds the threshold. If False, just return
            the raw prediction.
        algo : string (default = 'auto')
            This is optional and required only while performing the
            predict operation on the GPU.
            'naive' - simple inference using shared memory
            'tree_reorg' - similar to naive but trees rearranged to be more
            coalescing-friendly
            'batch_tree_reorg' - similar to tree_reorg but predicting
            multiple rows per thread block
            `auto` - choose the algorithm automatically. Currently
            'batch_tree_reorg' is used for dense storage
            and 'naive' for sparse storage
        threshold : float (default = 0.5)
            Threshold used for classification. Optional and required only
            while performing the predict operation on the GPU.
            It is applied if output_class == True, else it is ignored
        fil_sparse_format : boolean or string (default = auto)
            This variable is used to choose the type of forest that will be
            created in the Forest Inference Library. It is not required
            while using predict_model='CPU'.
            'auto' - choose the storage type automatically
            (currently True is chosen by auto)
            False - create a dense forest
            True - create a sparse forest, requires algo='naive'
            or algo='auto'

        Returns
        -------

        fil_model
            A Forest Inference model which can be used to perform
            inferencing on the random forest model.

        """
        treelite_handle = self._obtain_treelite_handle()
        return _obtain_fil_model(treelite_handle=treelite_handle,
                                 depth=self.max_depth,
                                 output_class=output_class,
                                 threshold=threshold,
                                 algo=algo,
                                 fil_sparse_format=fil_sparse_format)

    @generate_docstring(skip_parameters_heading=True,
                        y='dense_intdtype',
                        convert_dtype_cast='np.float32')
    @cuml.internals.api_base_return_any(skip_set_output_type=True, skip_set_output_dtype=False, skip_set_n_features_in=True)
    def fit(self, X, y, convert_dtype=True):
        """
        Perform Random Forest Classification on the input data

        Parameters
        ----------
        convert_dtype : bool, optional (default = True)
            When set to True, the fit method will, when necessary, convert
            y to be of dtype int32. This will increase memory used for
            the method.
        """
        # self._set_base_attributes(target_dtype=y)

        X_m, y_m, max_feature_val = self._dataset_setup_for_fit(X, y,
                                                                convert_dtype)
        cdef uintptr_t X_ptr, y_ptr

        X_ptr = X_m.ptr
        y_ptr = y_m.ptr

        cdef handle_t* handle_ =\
            <handle_t*><uintptr_t>self.handle.getHandle()

        cdef RandomForestMetaData[float, int] *rf_forest = \
            new RandomForestMetaData[float, int]()
        self.rf_forest = <uintptr_t> rf_forest
        cdef RandomForestMetaData[double, int] *rf_forest64 = \
            new RandomForestMetaData[double, int]()
        self.rf_forest64 = <uintptr_t> rf_forest64

        if self.random_state is None:
            seed_val = <uintptr_t>NULL
        else:
            seed_val = <uintptr_t>self.random_state

        rf_params = set_rf_class_obj(<int> self.max_depth,
                                     <int> self.max_leaves,
                                     <float> max_feature_val,
                                     <int> self.n_bins,
                                     <int> self.split_algo,
                                     <int> self.min_rows_per_node,
                                     <float> self.min_impurity_decrease,
                                     <bool> self.bootstrap_features,
                                     <bool> self.bootstrap,
                                     <int> self.n_estimators,
                                     <float> self.rows_sample,
                                     <int> seed_val,
                                     <CRITERION> self.split_criterion,
                                     <bool> self.quantile_per_tree,
                                     <int> self.n_streams,
                                     <bool> self.use_experimental_backend,
                                     <int> self.max_batch_size)

        if self.dtype == np.float32:
            fit(handle_[0],
                rf_forest,
                <float*> X_ptr,
                <int> self.n_rows,
                <int> self.n_cols,
                <int*> y_ptr,
                <int> self.num_classes,
                rf_params,
                <int> self.verbose)

        elif self.dtype == np.float64:
            rf_params64 = rf_params
            fit(handle_[0],
                rf_forest64,
                <double*> X_ptr,
                <int> self.n_rows,
                <int> self.n_cols,
                <int*> y_ptr,
                <int> self.num_classes,
                rf_params64,
                <int> self.verbose)

        else:
            raise TypeError("supports only np.float32 and np.float64 input,"
                            " but input of type '%s' passed."
                            % (str(self.dtype)))
        # make sure that the `fit` is complete before the following delete
        # call happens
        self.handle.sync()
        del X_m
        del y_m
        return self

    @cuml.internals.api_base_return_array(skip_get_output_dtype=False)
    def _predict_model_on_cpu(self, X, convert_dtype) -> CumlArray:
        # out_type = self._get_output_type(X)
        # out_dtype = self._get_target_dtype()

        cdef uintptr_t X_ptr
        X_m, n_rows, n_cols, dtype = \
            input_to_cuml_array(X, order='C',
                                convert_to_dtype=(self.dtype if convert_dtype
                                                  else None),
                                check_cols=self.n_cols)
        X_ptr = X_m.ptr
        preds = CumlArray.zeros(n_rows, dtype=np.int32)
        cdef uintptr_t preds_ptr = preds.ptr

        cdef handle_t* handle_ =\
            <handle_t*><uintptr_t>self.handle.getHandle()

        cdef RandomForestMetaData[float, int] *rf_forest = \
            <RandomForestMetaData[float, int]*><uintptr_t> self.rf_forest

        cdef RandomForestMetaData[double, int] *rf_forest64 = \
            <RandomForestMetaData[double, int]*><uintptr_t> self.rf_forest64
        if self.dtype == np.float32:
            predict(handle_[0],
                    rf_forest,
                    <float*> X_ptr,
                    <int> n_rows,
                    <int> n_cols,
                    <int*> preds_ptr,
                    <int> self.verbose)

        elif self.dtype == np.float64:
            predict(handle_[0],
                    rf_forest64,
                    <double*> X_ptr,
                    <int> n_rows,
                    <int> n_cols,
                    <int*> preds_ptr,
                    <int> self.verbose)
        else:
            raise TypeError("supports only np.float32 and np.float64 input,"
                            " but input of type '%s' passed."
                            % (str(self.dtype)))

        self.handle.sync()
        # synchronous w/o a stream
        del(X_m)
        return preds

    @insert_into_docstring(parameters=[('dense', '(n_samples, n_features)')],
                           return_values=[('dense', '(n_samples, 1)')])
    @cuml.internals.api_base_return_array_skipall
    def predict(self, X, predict_model="GPU",
                output_class=True, threshold=0.5,
                algo='auto', num_classes=None,
                convert_dtype=True,
                fil_sparse_format='auto'):
        """
        Predicts the labels for X.

        Parameters
        ----------
        X : {}
        predict_model : String (default = 'GPU')
            'GPU' to predict using the GPU, 'CPU' otherwise. The 'GPU' can only
            be used if the model was trained on float32 data and `X` is float32
            or convert_dtype is set to True. Also the 'GPU' should only be
            used for binary classification problems.
        output_class : boolean (default = True)
            This is optional and required only while performing the
            predict operation on the GPU.
            If true, return a 1 or 0 depending on whether the raw
            prediction exceeds the threshold. If False, just return
            the raw prediction.
        algo : string (default = 'auto')
            This is optional and required only while performing the
            predict operation on the GPU.
            'naive' - simple inference using shared memory
            'tree_reorg' - similar to naive but trees rearranged to be more
            coalescing-friendly
            'batch_tree_reorg' - similar to tree_reorg but predicting
            multiple rows per thread block
            `auto` - choose the algorithm automatically. Currently
            'batch_tree_reorg' is used for dense storage
            and 'naive' for sparse storage
        threshold : float (default = 0.5)
            Threshold used for classification. Optional and required only
            while performing the predict operation on the GPU.
            It is applied if output_class == True, else it is ignored
        num_classes : int (default = None)
            number of different classes present in the dataset. This variable
            will be deprecated in 0.16. The number of classes passed
            must match the number of classes the model was trained on
        convert_dtype : bool, optional (default = True)
            When set to True, the predict method will, when necessary, convert
            the input to the data type which was used to train the model. This
            will increase memory used for the method.
        fil_sparse_format : boolean or string (default = auto)
            This variable is used to choose the type of forest that will be
            created in the Forest Inference Library. It is not required
            while using predict_model='CPU'.
            'auto' - choose the storage type automatically
            (currently True is chosen by auto)
            False - create a dense forest
            True - create a sparse forest, requires algo='naive'
            or algo='auto'

        Returns
        ----------
        y : {}
        """
        if num_classes:
            warnings.warn("num_classes is deprecated and will be removed"
                          " in an upcoming version")
            if num_classes != self.num_classes:
                raise NotImplementedError("limiting num_classes for predict"
                                          " is not implemented")
        if predict_model == "CPU":
            preds = self._predict_model_on_cpu(X,
                                               convert_dtype=convert_dtype)

        elif self.dtype == np.float64:
            raise TypeError("GPU based predict only accepts np.float32 data. \
                            In order use the GPU predict the model should \
                            also be trained using a np.float32 dataset. \
                            If you would like to use np.float64 dtype \
                            then please use the CPU based predict by \
                            setting predict_model = 'CPU'")

        else:
            preds = \
                self._predict_model_on_gpu(X=X, output_class=output_class,
                                           threshold=threshold,
                                           algo=algo,
                                           convert_dtype=convert_dtype,
                                           fil_sparse_format=fil_sparse_format,
                                           predict_proba=False)

        return preds

    def _predict_get_all(self, X, convert_dtype=True) -> CumlArray:
        """
        Predicts the labels for X.

        Parameters
        ----------
        X : array-like (device or host) shape = (n_samples, n_features)
            Dense matrix (floats or doubles) of shape (n_samples, n_features).
            Acceptable formats: cuDF DataFrame, NumPy ndarray, Numba device
            ndarray, cuda array interface compliant array like CuPy

        Returns
        ----------
        y : NumPy
           Dense vector (int) of shape (n_samples, 1)
        """
        # out_type = self._get_output_type(X)
        cdef uintptr_t X_ptr, preds_ptr
        X_m, n_rows, n_cols, dtype = \
            input_to_cuml_array(X, order='C',
                                convert_to_dtype=(self.dtype if convert_dtype
                                                  else None),
                                check_cols=self.n_cols)
        X_ptr = X_m.ptr

        preds = CumlArray.zeros(n_rows * self.n_estimators, dtype=np.int32)
        preds_ptr = preds.ptr

        cdef handle_t* handle_ =\
            <handle_t*><uintptr_t>self.handle.getHandle()
        cdef RandomForestMetaData[float, int] *rf_forest = \
            <RandomForestMetaData[float, int]*><uintptr_t> self.rf_forest

        cdef RandomForestMetaData[double, int] *rf_forest64 = \
            <RandomForestMetaData[double, int]*><uintptr_t> self.rf_forest64
        if self.dtype == np.float32:
            predictGetAll(handle_[0],
                          rf_forest,
                          <float*> X_ptr,
                          <int> n_rows,
                          <int> n_cols,
                          <int*> preds_ptr,
                          <int> self.verbose)

        elif self.dtype == np.float64:
            predictGetAll(handle_[0],
                          rf_forest64,
                          <double*> X_ptr,
                          <int> n_rows,
                          <int> n_cols,
                          <int*> preds_ptr,
                          <int> self.verbose)
        else:
            raise TypeError("supports only np.float32 and np.float64 input,"
                            " but input of type '%s' passed."
                            % (str(self.dtype)))
        self.handle.sync()
        del(X_m)
        return preds

    @insert_into_docstring(parameters=[('dense', '(n_samples, n_features)')],
                           return_values=[('dense', '(n_samples, 1)')])
    @cuml.internals.api_base_return_array_skipall
    def predict_proba(self, X, output_class=True,
                      threshold=0.5, algo='auto',
                      num_classes=None, convert_dtype=True,
                      fil_sparse_format='auto') -> CumlArray:
        """
        Predicts class probabilites for X. This function uses the GPU
        implementation of predict. Therefore, data with 'dtype = np.float32'
        should be used with this function.

        Parameters
        ----------
        X : {}
        output_class: boolean (default = True)
            This is optional and required only while performing the
            predict operation on the GPU.
            If true, return a 1 or 0 depending on whether the raw
            prediction exceeds the threshold. If False, just return
            the raw prediction.
        algo : string (default = 'auto')
            This is optional and required only while performing the
            predict operation on the GPU.
            'naive' - simple inference using shared memory
            'tree_reorg' - similar to naive but trees rearranged to be more
            coalescing-friendly
            'batch_tree_reorg' - similar to tree_reorg but predicting
            multiple rows per thread block
            `auto` - choose the algorithm automatically. Currently
            'batch_tree_reorg' is used for dense storage
            and 'naive' for sparse storage
        threshold : float (default = 0.5)
            Threshold used for classification. Optional and required only
            while performing the predict operation on the GPU.
            It is applied if output_class == True, else it is ignored
        num_classes : int (default = None)
            number of different classes present in the dataset. This variable
            will be deprecated in 0.16. The number of classes passed
            must match the number of classes the model was trained on
        convert_dtype : bool, optional (default = True)
            When set to True, the predict method will, when necessary, convert
            the input to the data type which was used to train the model. This
            will increase memory used for the method.
        fil_sparse_format : boolean or string (default = auto)
            This variable is used to choose the type of forest that will be
            created in the Forest Inference Library. It is not required
            while using predict_model='CPU'.
            'auto' - choose the storage type automatically
            (currently True is chosen by auto)
            False - create a dense forest
            True - create a sparse forest, requires algo='naive'
            or algo='auto'

        Returns
        -------
        y : {}
        """
        if self.dtype == np.float64:
            raise TypeError("GPU based predict only accepts np.float32 data. \
                            In order use the GPU predict the model should \
                            also be trained using a np.float32 dataset. \
                            If you would like to use np.float64 dtype \
                            then please use the CPU based predict by \
                            setting predict_model = 'CPU'")

        if num_classes:
            warnings.warn("num_classes is deprecated and will be removed"
                          " in an upcoming version")
            if num_classes != self.num_classes:
                raise NotImplementedError("The number of classes in the test "
                                          "dataset should be equal to the "
                                          "number of classes present in the "
                                          "training dataset.")

        preds_proba = \
            self._predict_model_on_gpu(X, output_class=output_class,
                                       threshold=threshold,
                                       algo=algo,
                                       convert_dtype=convert_dtype,
                                       fil_sparse_format=fil_sparse_format,
                                       predict_proba=True)

        return preds_proba

    @insert_into_docstring(parameters=[('dense', '(n_samples, n_features)'),
                                       ('dense_intdtype', '(n_samples, 1)')])
    def score(self, X, y, threshold=0.5,
              algo='auto', num_classes=None, predict_model="GPU",
              convert_dtype=True, fil_sparse_format='auto'):
        """
        Calculates the accuracy metric score of the model for X.

        Parameters
        ----------
        X : {}
        y : {}
        algo : string (default = 'auto')
            This is optional and required only while performing the
            predict operation on the GPU.
            'naive' - simple inference using shared memory
            'tree_reorg' - similar to naive but trees rearranged to be more
            coalescing-friendly
            'batch_tree_reorg' - similar to tree_reorg but predicting
            multiple rows per thread block
            `auto` - choose the algorithm automatically. Currently
            'batch_tree_reorg' is used for dense storage
            and 'naive' for sparse storage
        threshold : float
            threshold is used to for classification
            This is optional and required only while performing the
            predict operation on the GPU.
        num_classes : int (default = None)
            number of different classes present in the dataset. This variable
            will be deprecated in 0.16. The number of classes passed
            must match the number of classes the model was trained on
        convert_dtype : boolean, default=True
            whether to convert input data to correct dtype automatically
        predict_model : String (default = 'GPU')
            'GPU' to predict using the GPU, 'CPU' otherwise. The 'GPU' can only
            be used if the model was trained on float32 data and `X` is float32
            or convert_dtype is set to True. Also the 'GPU' should only be
            used for binary classification problems.
        fil_sparse_format : boolean or string (default = auto)
            This variable is used to choose the type of forest that will be
            created in the Forest Inference Library. It is not required
            while using predict_model='CPU'.
            'auto' - choose the storage type automatically
            (currently True is chosen by auto)
            False - create a dense forest
            True - create a sparse forest, requires algo='naive'
            or algo='auto'

        Returns
        -------
        accuracy : float
           Accuracy of the model [0.0 - 1.0]
        """
        cdef uintptr_t X_ptr, y_ptr
        _, n_rows, _, _ = \
            input_to_cuml_array(X, check_dtype=self.dtype,
                                convert_to_dtype=(self.dtype if convert_dtype
                                                  else None),
                                check_cols=self.n_cols)
        y_m, n_rows, _, y_dtype = \
            input_to_cuml_array(y, check_dtype=np.int32,
                                convert_to_dtype=(np.int32 if convert_dtype
                                                  else False))
        y_ptr = y_m.ptr
        preds = self.predict(X, output_class=True,
                             threshold=threshold, algo=algo,
                             convert_dtype=convert_dtype,
                             predict_model=predict_model,
                             num_classes=num_classes,
                             fil_sparse_format=fil_sparse_format)

        cdef uintptr_t preds_ptr
        preds_m, _, _, _ = \
            input_to_cuml_array(preds, convert_to_dtype=np.int32)
        preds_ptr = preds_m.ptr

        cdef handle_t* handle_ =\
            <handle_t*><uintptr_t>self.handle.getHandle()

        cdef RandomForestMetaData[float, int] *rf_forest = \
            <RandomForestMetaData[float, int]*><uintptr_t> self.rf_forest

        cdef RandomForestMetaData[double, int] *rf_forest64 = \
            <RandomForestMetaData[double, int]*><uintptr_t> self.rf_forest64

        if self.dtype == np.float32:
            self.stats = score(handle_[0],
                               rf_forest,
                               <int*> y_ptr,
                               <int> n_rows,
                               <int*> preds_ptr,
                               <int> self.verbose)
        elif self.dtype == np.float64:
            self.stats = score(handle_[0],
                               rf_forest64,
                               <int*> y_ptr,
                               <int> n_rows,
                               <int*> preds_ptr,
                               <int> self.verbose)
        else:
            raise TypeError("supports only np.float32 and np.float64 input,"
                            " but input of type '%s' passed."
                            % (str(self.dtype)))

        self.handle.sync()
        del(y_m)
        del(preds_m)
        return self.stats['accuracy']

<<<<<<< HEAD
    # def get_params(self, deep=True):
    #     """
    #     Returns the value of all parameters
    #     required to configure this estimator as a dictionary.
    #     Parameters
    #     -----------
    #     deep : boolean (default = True)
    #     """
    #     return self._get_params(deep=deep)

    # def set_params(self, **params):
    #     """
    #     Sets the value of parameters required to
    #     configure this estimator, it functions similar to
    #     the sklearn set_params.
    #     Parameters
    #     -----------
    #     params : dict of new params
    #     """
    #     return self._set_params(**params)

=======
>>>>>>> 544ec2fd
    def print_summary(self):
        """
        Prints the summary of the forest used to train and test the model
        """
        cdef RandomForestMetaData[float, int] *rf_forest = \
            <RandomForestMetaData[float, int]*><uintptr_t> self.rf_forest

        cdef RandomForestMetaData[double, int] *rf_forest64 = \
            <RandomForestMetaData[double, int]*><uintptr_t> self.rf_forest64

        if self.dtype == np.float64:
            print_rf_summary(rf_forest64)
        else:
            print_rf_summary(rf_forest)

    def print_detailed(self):
        """
        Prints the detailed information about the forest used to
        train and test the Random Forest model
        """
        cdef RandomForestMetaData[float, int] *rf_forest = \
            <RandomForestMetaData[float, int]*><uintptr_t> self.rf_forest

        cdef RandomForestMetaData[double, int] *rf_forest64 = \
            <RandomForestMetaData[double, int]*><uintptr_t> self.rf_forest64

        if self.dtype == np.float64:
            print_rf_detailed(rf_forest64)
        else:
            print_rf_detailed(rf_forest)

    def dump_as_json(self):
        """
        Dump (export) the Random Forest model as a JSON string
        """
        cdef RandomForestMetaData[float, int] *rf_forest = \
            <RandomForestMetaData[float, int]*><uintptr_t> self.rf_forest

        cdef RandomForestMetaData[double, int] *rf_forest64 = \
            <RandomForestMetaData[double, int]*><uintptr_t> self.rf_forest64

        if self.dtype == np.float64:
            return dump_rf_as_json(rf_forest64)
        return dump_rf_as_json(rf_forest)<|MERGE_RESOLUTION|>--- conflicted
+++ resolved
@@ -897,30 +897,6 @@
         del(preds_m)
         return self.stats['accuracy']
 
-<<<<<<< HEAD
-    # def get_params(self, deep=True):
-    #     """
-    #     Returns the value of all parameters
-    #     required to configure this estimator as a dictionary.
-    #     Parameters
-    #     -----------
-    #     deep : boolean (default = True)
-    #     """
-    #     return self._get_params(deep=deep)
-
-    # def set_params(self, **params):
-    #     """
-    #     Sets the value of parameters required to
-    #     configure this estimator, it functions similar to
-    #     the sklearn set_params.
-    #     Parameters
-    #     -----------
-    #     params : dict of new params
-    #     """
-    #     return self._set_params(**params)
-
-=======
->>>>>>> 544ec2fd
     def print_summary(self):
         """
         Prints the summary of the forest used to train and test the model
