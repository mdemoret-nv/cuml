--- conflicted
+++ resolved
@@ -21,13 +21,9 @@
 
 from cuml.solvers import CD
 from cuml.common.base import Base, RegressorMixin
-<<<<<<< HEAD
+from cuml.common.doc_utils import generate_docstring
 from cuml.common.array_descriptor import CumlArrayDescriptor
 from cuml.common.memory_utils import with_cupy_rmm
-=======
-from cuml.common.doc_utils import generate_docstring
-
->>>>>>> 6dba4022
 
 class ElasticNet(Base, RegressorMixin):
 
@@ -208,11 +204,7 @@
             msg = "l1_ratio value has to be between 0.0 and 1.0"
             raise ValueError(msg.format(l1_ratio))
 
-<<<<<<< HEAD
-    @with_cupy_rmm
-=======
     @generate_docstring()
->>>>>>> 6dba4022
     def fit(self, X, y, convert_dtype=True):
         """
         Fit the model with X and y.
@@ -225,16 +217,11 @@
 
         return self
 
-<<<<<<< HEAD
-    @with_cupy_rmm
-    def predict(self, X, convert_dtype=False):
-=======
     @generate_docstring(return_values={'name': 'preds',
                                        'type': 'dense',
                                        'description': 'Predicted values',
                                        'shape': '(n_samples, 1)'})
     def predict(self, X, convert_dtype=True):
->>>>>>> 6dba4022
         """
         Predicts `y` values for `X`.
 
