--- conflicted
+++ resolved
@@ -168,11 +168,7 @@
             msg = "alpha value has to be positive"
             raise ValueError(msg.format(alpha))
 
-<<<<<<< HEAD
-    @with_cupy_rmm
-=======
     @generate_docstring()
->>>>>>> 6dba4022
     def fit(self, X, y, convert_dtype=True):
         """
         Fit the model with X and y.
