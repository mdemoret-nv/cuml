#
# Copyright (c) 2019, NVIDIA CORPORATION.
#
# Licensed under the Apache License, Version 2.0 (the "License");
# you may not use this file except in compliance with the License.
# You may obtain a copy of the License at
#
#     http://www.apache.org/licenses/LICENSE-2.0
#
# Unless required by applicable law or agreed to in writing, software
# distributed under the License is distributed on an "AS IS" BASIS,
# WITHOUT WARRANTIES OR CONDITIONS OF ANY KIND, either express or implied.
# See the License for the specific language governing permissions and
# limitations under the License.
#

# distutils: language = c++

import cuml.internals
from cuml.common.array import CumlArray
from cuml.solvers import CD
from cuml.common.base import Base, RegressorMixin
from cuml.common.doc_utils import generate_docstring


class Lasso(Base, RegressorMixin):

    """
    Lasso extends LinearRegression by providing L1 regularization on the
    coefficients when predicting response y with a linear combination of the
    predictors in X. It can zero some of the coefficients for feature
    selection and improves the conditioning of the problem.

    cuML's Lasso can take array-like objects, either in host as
    NumPy arrays or in device (as Numba or `__cuda_array_interface__`
    compliant), in addition to cuDF objects. It uses coordinate descent to fit
    a linear model.

    Examples
    --------

    .. code-block:: python

        import numpy as np
        import cudf
        from cuml.linear_model import Lasso

        ls = Lasso(alpha = 0.1)

        X = cudf.DataFrame()
        X['col1'] = np.array([0, 1, 2], dtype = np.float32)
        X['col2'] = np.array([0, 1, 2], dtype = np.float32)

        y = cudf.Series( np.array([0.0, 1.0, 2.0], dtype = np.float32) )

        result_lasso = ls.fit(X, y)
        print("Coefficients:")
        print(result_lasso.coef_)
        print("intercept:")
        print(result_lasso.intercept_)

        X_new = cudf.DataFrame()
        X_new['col1'] = np.array([3,2], dtype = np.float32)
        X_new['col2'] = np.array([5,5], dtype = np.float32)
        preds = result_lasso.predict(X_new)

        print(preds)

    Output:

    .. code-block:: python

        Coefficients:

                    0 0.85
                    1 0.0

        Intercept:
                    0.149999

        Preds:

                    0 2.7
                    1 1.85

    Parameters
    -----------
    alpha : float (default = 1.0)
        Constant that multiplies the L1 term.
        alpha = 0 is equivalent to an ordinary least square, solved by the
        LinearRegression class.
        For numerical reasons, using alpha = 0 with the Lasso class is not
        advised.
        Given this, you should use the LinearRegression class.
    fit_intercept : boolean (default = True)
        If True, Lasso tries to correct for the global mean of y.
        If False, the model expects that you have centered the data.
    normalize : boolean (default = False)
        If True, the predictors in X will be normalized by dividing by it's L2
        norm.
        If False, no scaling will be done.
    max_iter : int
        The maximum number of iterations
    tol : float (default = 1e-3)
        The tolerance for the optimization: if the updates are smaller than
        tol, the optimization code checks the dual gap for optimality and
        continues until it is smaller than tol.
    selection : {'cyclic', 'random'} (default='cyclic')
        If set to ‘random’, a random coefficient is updated every iteration
        rather than looping over features sequentially by default.
        This (setting to ‘random’) often leads to significantly faster
        convergence especially when tol is higher than 1e-4.
    handle : cuml.Handle
<<<<<<< HEAD
        If it is None, a new one is created just for this class.
    verbose : int or boolean (default = False)
        Sets logging level. It must be one of `cuml.common.logger.level_*`.
=======
        Specifies the cuml.handle that holds internal CUDA state for
        computations in this model. Most importantly, this specifies the CUDA
        stream that will be used for the model's computations, so users can
        run different models concurrently in different streams by creating
        handles in several streams.
        If it is None, a new one is created.
    output_type : {'input', 'cudf', 'cupy', 'numpy', 'numba'}, default=None
        Variable to control output type of the results and attributes of
        the estimator. If None, it'll inherit the output type set at the
        module level, `cuml.global_output_type`.
        See :ref:`output-data-type-configuration` for more info.
    verbose : int or boolean, default=False
        Sets logging level. It must be one of `cuml.common.logger.level_*`.
        See :ref:`verbosity-levels` for more info.
>>>>>>> 544ec2fd

    Attributes
    -----------
    coef_ : array, shape (n_features)
        The estimated coefficients for the linear regression model.
    intercept_ : array
        The independent term. If `fit_intercept` is False, will be 0.

    Notes
    -----
    For additional docs, see `scikitlearn's Lasso
    <https://scikit-learn.org/stable/modules/generated/sklearn.linear_model.Lasso.html>`_.
    """

    def __init__(self, alpha=1.0, fit_intercept=True, normalize=False,
                 max_iter=1000, tol=1e-3, selection='cyclic', handle=None,
                 output_type=None, verbose=False):

        # Hard-code verbosity as CoordinateDescent does not have verbosity
        super(Lasso, self).__init__(handle=handle, verbose=verbose,
                                    output_type=output_type)

        self._check_alpha(alpha)
        self.alpha = alpha
        self.fit_intercept = fit_intercept
        self.normalize = normalize
        self.max_iter = max_iter
        self.tol = tol
        self.solver_model = None
        if selection in ['cyclic', 'random']:
            self.selection = selection
        else:
            msg = "selection {!r} is not supported"
            raise TypeError(msg.format(selection))

        self.intercept_value = 0.0

        shuffle = False
        if self.selection == 'random':
            shuffle = True

        self.solver_model = CD(fit_intercept=self.fit_intercept,
                               normalize=self.normalize, alpha=self.alpha,
                               l1_ratio=1.0, shuffle=shuffle,
                               max_iter=self.max_iter, handle=self.handle)

    def _check_alpha(self, alpha):
        if alpha <= 0.0:
            msg = "alpha value has to be positive"
            raise ValueError(msg.format(alpha))

    @generate_docstring()
    def fit(self, X, y, convert_dtype=True) -> "Lasso":
        """
        Fit the model with X and y.

        """
        # self._set_base_attributes(output_type=X, n_features=X)
        self.solver_model.fit(X, y, convert_dtype=convert_dtype)

        return self

    @generate_docstring(return_values={'name': 'preds',
                                       'type': 'dense',
                                       'description': 'Predicted values',
                                       'shape': '(n_samples, 1)'})
    @cuml.internals.api_base_return_array_skipall
    def predict(self, X, convert_dtype=True) -> CumlArray:
        """
        Predicts the y for X.

        """

        return self.solver_model.predict(X, convert_dtype=convert_dtype)

<<<<<<< HEAD
    # def get_params(self, deep=True):
    #     """
    #     Scikit-learn style function that returns the estimator parameters.

    #     Parameters
    #     -----------
    #     deep : boolean (default = True)
    #     """
    #     params = dict()
    #     variables = ['alpha', 'fit_intercept', 'normalize', 'max_iter', 'tol',
    #                  'selection']
    #     for key in variables:
    #         var_value = getattr(self, key, None)
    #         params[key] = var_value
    #     return params

    # def set_params(self, **params):
    #     """
    #     Sklearn style set parameter state to dictionary of params.

    #     Parameters
    #     -----------
    #     params : dict of new params
    #     """
    #     if not params:
    #         return self
    #     variables = ['alpha', 'fit_intercept', 'normalize', 'max_iter', 'tol',
    #                  'selection']
    #     for key, value in params.items():
    #         if key not in variables:
    #             raise ValueError('Invalid parameter for estimator')
    #         else:
    #             setattr(self, key, value)

    #     return self

    def get_param_names(self):
        return super().get_param_names() + \
            [
                "alpha",
                "fit_intercept",
                "normalize",
                "max_iter",
                "tol",
                "selection",
            ]
=======
    def get_param_names(self):
        return super().get_param_names() + [
            "alpha",
            "fit_intercept",
            "normalize",
            "max_iter",
            "tol",
            "selection",
        ]
>>>>>>> 544ec2fd
<|MERGE_RESOLUTION|>--- conflicted
+++ resolved
@@ -111,11 +111,6 @@
         This (setting to ‘random’) often leads to significantly faster
         convergence especially when tol is higher than 1e-4.
     handle : cuml.Handle
-<<<<<<< HEAD
-        If it is None, a new one is created just for this class.
-    verbose : int or boolean (default = False)
-        Sets logging level. It must be one of `cuml.common.logger.level_*`.
-=======
         Specifies the cuml.handle that holds internal CUDA state for
         computations in this model. Most importantly, this specifies the CUDA
         stream that will be used for the model's computations, so users can
@@ -130,7 +125,6 @@
     verbose : int or boolean, default=False
         Sets logging level. It must be one of `cuml.common.logger.level_*`.
         See :ref:`verbosity-levels` for more info.
->>>>>>> 544ec2fd
 
     Attributes
     -----------
@@ -206,54 +200,6 @@
 
         return self.solver_model.predict(X, convert_dtype=convert_dtype)
 
-<<<<<<< HEAD
-    # def get_params(self, deep=True):
-    #     """
-    #     Scikit-learn style function that returns the estimator parameters.
-
-    #     Parameters
-    #     -----------
-    #     deep : boolean (default = True)
-    #     """
-    #     params = dict()
-    #     variables = ['alpha', 'fit_intercept', 'normalize', 'max_iter', 'tol',
-    #                  'selection']
-    #     for key in variables:
-    #         var_value = getattr(self, key, None)
-    #         params[key] = var_value
-    #     return params
-
-    # def set_params(self, **params):
-    #     """
-    #     Sklearn style set parameter state to dictionary of params.
-
-    #     Parameters
-    #     -----------
-    #     params : dict of new params
-    #     """
-    #     if not params:
-    #         return self
-    #     variables = ['alpha', 'fit_intercept', 'normalize', 'max_iter', 'tol',
-    #                  'selection']
-    #     for key, value in params.items():
-    #         if key not in variables:
-    #             raise ValueError('Invalid parameter for estimator')
-    #         else:
-    #             setattr(self, key, value)
-
-    #     return self
-
-    def get_param_names(self):
-        return super().get_param_names() + \
-            [
-                "alpha",
-                "fit_intercept",
-                "normalize",
-                "max_iter",
-                "tol",
-                "selection",
-            ]
-=======
     def get_param_names(self):
         return super().get_param_names() + [
             "alpha",
@@ -262,5 +208,4 @@
             "max_iter",
             "tol",
             "selection",
-        ]
->>>>>>> 544ec2fd
+        ]