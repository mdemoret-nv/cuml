#
# Copyright (c) 2019-2020, NVIDIA CORPORATION.
#
# Licensed under the Apache License, Version 2.0 (the "License");
# you may not use this file except in compliance with the License.
# You may obtain a copy of the License at
#
#     http://www.apache.org/licenses/LICENSE-2.0
#
# Unless required by applicable law or agreed to in writing, software
# distributed under the License is distributed on an "AS IS" BASIS,
# WITHOUT WARRANTIES OR CONDITIONS OF ANY KIND, either express or implied.
# See the License for the specific language governing permissions and
# limitations under the License.
#

# distutils: language = c++

import ctypes
import cudf
import numpy as np
import warnings

from numba import cuda
from collections import defaultdict

from libcpp cimport bool
from libc.stdint cimport uintptr_t
from libc.stdlib cimport calloc, malloc, free

from cuml.common.array import CumlArray
from cuml.common.array_descriptor import CumlArrayDescriptor
from cuml.common.base import Base, RegressorMixin
from cuml.common.doc_utils import generate_docstring
from cuml.raft.common.handle cimport handle_t
from cuml.common import input_to_cuml_array

cdef extern from "cuml/linear_model/glm.hpp" namespace "ML::GLM":

    cdef void olsFit(handle_t& handle,
                     float *input,
                     int n_rows,
                     int n_cols,
                     float *labels,
                     float *coef,
                     float *intercept,
                     bool fit_intercept,
                     bool normalize, int algo) except +

    cdef void olsFit(handle_t& handle,
                     double *input,
                     int n_rows,
                     int n_cols,
                     double *labels,
                     double *coef,
                     double *intercept,
                     bool fit_intercept,
                     bool normalize, int algo) except +

    cdef void olsPredict(handle_t& handle,
                         const float *input,
                         int n_rows,
                         int n_cols,
                         const float *coef,
                         float intercept,
                         float *preds) except +

    cdef void olsPredict(handle_t& handle,
                         const double *input,
                         int n_rows,
                         int n_cols,
                         const double *coef,
                         double intercept,
                         double *preds) except +


class LinearRegression(Base, RegressorMixin):

    """
    LinearRegression is a simple machine learning model where the response y is
    modelled by a linear combination of the predictors in X.

    cuML's LinearRegression expects either a cuDF DataFrame or a NumPy matrix
    and provides 2 algorithms SVD and Eig to fit a linear model. SVD is more
    stable, but Eig (default) is much faster.

    Examples
    --------

    .. code-block:: python

        import numpy as np
        import cudf

        # Both import methods supported
        from cuml import LinearRegression
        from cuml.linear_model import LinearRegression

        lr = LinearRegression(fit_intercept = True, normalize = False,
                              algorithm = "eig")

        X = cudf.DataFrame()
        X['col1'] = np.array([1,1,2,2], dtype = np.float32)
        X['col2'] = np.array([1,2,2,3], dtype = np.float32)

        y = cudf.Series( np.array([6.0, 8.0, 9.0, 11.0], dtype = np.float32) )

        reg = lr.fit(X,y)
        print("Coefficients:")
        print(reg.coef_)
        print("Intercept:")
        print(reg.intercept_)

        X_new = cudf.DataFrame()
        X_new['col1'] = np.array([3,2], dtype = np.float32)
        X_new['col2'] = np.array([5,5], dtype = np.float32)
        preds = lr.predict(X_new)

        print("Predictions:")
        print(preds)

    Output:

    .. code-block:: python

        Coefficients:

                    0 1.0000001
                    1 1.9999998

        Intercept:
                    3.0

        Predictions:

                    0 15.999999
                    1 14.999999

    Parameters
    -----------
    algorithm : 'eig' or 'svd' (default = 'eig')
        Eig uses a eigendecomposition of the covariance matrix, and is much
        faster.
        SVD is slower, but guaranteed to be stable.
    fit_intercept : boolean (default = True)
        If True, LinearRegression tries to correct for the global mean of y.
        If False, the model expects that you have centered the data.
    normalize : boolean (default = False)
        This parameter is ignored when `fit_intercept` is set to False.
        If True, the predictors in X will be normalized by dividing by it's
        L2 norm.
        If False, no scaling will be done.
    handle : cuml.Handle
        Specifies the cuml.handle that holds internal CUDA state for
        computations in this model. Most importantly, this specifies the CUDA
        stream that will be used for the model's computations, so users can
        run different models concurrently in different streams by creating
        handles in several streams.
<<<<<<< HEAD
        If it is None, a new one is created just for this class.
    verbose : int or boolean (default = False)
        Sets logging level. It must be one of `cuml.common.logger.level_*`.
    output_type : {'input', 'cudf', 'cupy', 'numpy', 'numba'}, optional
        Variable to control output type of the results and attributes of
        the estimators. If None, it'll inherit the output type set at the
        module level, cuml.output_type. If set, the estimator will override
        the global option for its behavior.
=======
        If it is None, a new one is created.
    verbose : int or boolean, default=False
        Sets logging level. It must be one of `cuml.common.logger.level_*`.
        See :ref:`verbosity-levels` for more info.
    output_type : {'input', 'cudf', 'cupy', 'numpy', 'numba'}, default=None
        Variable to control output type of the results and attributes of
        the estimator. If None, it'll inherit the output type set at the
        module level, `cuml.global_output_type`.
        See :ref:`output-data-type-configuration` for more info.
>>>>>>> 544ec2fd

    Attributes
    -----------
    coef_ : array, shape (n_features)
        The estimated coefficients for the linear regression model.
    intercept_ : array
        The independent term. If `fit_intercept` is False, will be 0.

    Notes
    ------
    LinearRegression suffers from multicollinearity (when columns are
    correlated with each other), and variance explosions from outliers.
    Consider using Ridge Regression to fix the multicollinearity problem, and
    consider maybe first DBSCAN to remove the outliers, or statistical analysis
    to filter possible outliers.

    **Applications of LinearRegression**

        LinearRegression is used in regression tasks where one wants to predict
        say sales or house prices. It is also used in extrapolation or time
        series tasks, dynamic systems modelling and many other machine learning
        tasks. This model should be first tried if the machine learning problem
        is a regression task (predicting a continuous variable).

    For additional information, see `scikitlearn's OLS documentation
    <https://scikit-learn.org/stable/modules/generated/sklearn.linear_model.LinearRegression.html>`_.

    For an additional example see `the OLS notebook
    <https://github.com/rapidsai/cuml/blob/branch-0.15/notebooks/linear_regression_demo.ipynb>`_.


    """

    coef_ = CumlArrayDescriptor()
    intercept_ = CumlArrayDescriptor()

    def __init__(self, algorithm='eig', fit_intercept=True, normalize=False,
                 handle=None, verbose=False, output_type=None):
        super(LinearRegression, self).__init__(handle=handle,
                                               verbose=verbose,
                                               output_type=output_type)

        # internal array attributes
        self.coef_ = None
        self.intercept_ = None

        self.fit_intercept = fit_intercept
        self.normalize = normalize
        if algorithm in ['svd', 'eig']:
            self.algorithm = algorithm
            self.algo = self._get_algorithm_int(algorithm)
        else:
            msg = "algorithm {!r} is not supported"
            raise TypeError(msg.format(algorithm))

        self.intercept_value = 0.0

    def _get_algorithm_int(self, algorithm):
        return {
            'svd': 0,
            'eig': 1
        }[algorithm]

    @generate_docstring()
    def fit(self, X, y, convert_dtype=True) -> "LinearRegression":
        """
        Fit the model with X and y.

        """
        # self._set_base_attributes(output_type=X, n_features=X)

        cdef uintptr_t X_ptr, y_ptr
        X_m, n_rows, self.n_cols, self.dtype = \
            input_to_cuml_array(X, check_dtype=[np.float32, np.float64])
        X_ptr = X_m.ptr

        y_m, _, _, _ = \
            input_to_cuml_array(y, check_dtype=self.dtype,
                                convert_to_dtype=(self.dtype if convert_dtype
                                                  else None),
                                check_rows=n_rows, check_cols=1)
        y_ptr = y_m.ptr

        if self.n_cols < 1:
            msg = "X matrix must have at least a column"
            raise TypeError(msg)

        if n_rows < 2:
            msg = "X matrix must have at least two rows"
            raise TypeError(msg)

        if self.n_cols == 1 and self.algo != 0:
            warnings.warn("Changing solver from 'eig' to 'svd' as eig " +
                          "solver does not support training data with 1 " +
                          "column currently.", UserWarning)
            self.algo = 0

        self.coef_ = CumlArray.zeros(self.n_cols, dtype=self.dtype)
        cdef uintptr_t coef_ptr = self.coef_.ptr

        cdef float c_intercept1
        cdef double c_intercept2
        cdef handle_t* handle_ = <handle_t*><size_t>self.handle.getHandle()

        if self.dtype == np.float32:

            olsFit(handle_[0],
                   <float*>X_ptr,
                   <int>n_rows,
                   <int>self.n_cols,
                   <float*>y_ptr,
                   <float*>coef_ptr,
                   <float*>&c_intercept1,
                   <bool>self.fit_intercept,
                   <bool>self.normalize,
                   <int>self.algo)

            self.intercept_ = c_intercept1
        else:
            olsFit(handle_[0],
                   <double*>X_ptr,
                   <int>n_rows,
                   <int>self.n_cols,
                   <double*>y_ptr,
                   <double*>coef_ptr,
                   <double*>&c_intercept2,
                   <bool>self.fit_intercept,
                   <bool>self.normalize,
                   <int>self.algo)

            self.intercept_ = c_intercept2

        self.handle.sync()

        del X_m
        del y_m

        return self

    @generate_docstring(return_values={'name': 'preds',
                                       'type': 'dense',
                                       'description': 'Predicted values',
                                       'shape': '(n_samples, 1)'})
    def predict(self, X, convert_dtype=True) -> CumlArray:
        """
        Predicts `y` values for `X`.

        """

        # out_type = self._get_output_type(X)

        cdef uintptr_t X_ptr
        X_m, n_rows, n_cols, dtype = \
            input_to_cuml_array(X, check_dtype=self.dtype,
                                convert_to_dtype=(self.dtype if convert_dtype
                                                  else None),
                                check_cols=self.n_cols)
        X_ptr = X_m.ptr

        cdef uintptr_t coef_ptr = self.coef_.ptr

        preds = CumlArray.zeros(n_rows, dtype=dtype)
        cdef uintptr_t preds_ptr = preds.ptr

        cdef handle_t* handle_ = <handle_t*><size_t>self.handle.getHandle()

        if dtype.type == np.float32:
            olsPredict(handle_[0],
                       <float*>X_ptr,
                       <int>n_rows,
                       <int>n_cols,
                       <float*>coef_ptr,
                       <float>self.intercept_,
                       <float*>preds_ptr)
        else:
            olsPredict(handle_[0],
                       <double*>X_ptr,
                       <int>n_rows,
                       <int>n_cols,
                       <double*>coef_ptr,
                       <double>self.intercept_,
                       <double*>preds_ptr)

        self.handle.sync()

        del(X_m)

        return preds

    def get_param_names(self):
        return super().get_param_names() + \
            ['algorithm', 'fit_intercept', 'normalize']<|MERGE_RESOLUTION|>--- conflicted
+++ resolved
@@ -156,16 +156,6 @@
         stream that will be used for the model's computations, so users can
         run different models concurrently in different streams by creating
         handles in several streams.
-<<<<<<< HEAD
-        If it is None, a new one is created just for this class.
-    verbose : int or boolean (default = False)
-        Sets logging level. It must be one of `cuml.common.logger.level_*`.
-    output_type : {'input', 'cudf', 'cupy', 'numpy', 'numba'}, optional
-        Variable to control output type of the results and attributes of
-        the estimators. If None, it'll inherit the output type set at the
-        module level, cuml.output_type. If set, the estimator will override
-        the global option for its behavior.
-=======
         If it is None, a new one is created.
     verbose : int or boolean, default=False
         Sets logging level. It must be one of `cuml.common.logger.level_*`.
@@ -175,7 +165,6 @@
         the estimator. If None, it'll inherit the output type set at the
         module level, `cuml.global_output_type`.
         See :ref:`output-data-type-configuration` for more info.
->>>>>>> 544ec2fd
 
     Attributes
     -----------
