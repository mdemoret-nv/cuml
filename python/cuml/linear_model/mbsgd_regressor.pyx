#
# Copyright (c) 2019, NVIDIA CORPORATION.
#
# Licensed under the Apache License, Version 2.0 (the "License");
# you may not use this file except in compliance with the License.
# You may obtain a copy of the License at
#
#     http://www.apache.org/licenses/LICENSE-2.0
#
# Unless required by applicable law or agreed to in writing, software
# distributed under the License is distributed on an "AS IS" BASIS,
# WITHOUT WARRANTIES OR CONDITIONS OF ANY KIND, either express or implied.
# See the License for the specific language governing permissions and
# limitations under the License.
#

# distutils: language = c++

import cuml.internals
from cuml.common.array import CumlArray
from cuml.common.base import Base, RegressorMixin
from cuml.common.doc_utils import generate_docstring
from cuml.solvers import SGD


class MBSGDRegressor(Base, RegressorMixin):
    """
    Linear regression model fitted by minimizing a
    regularized empirical loss with mini-batch SGD.
    The MBSGD Regressor implementation is experimental and and it uses a
    different algorithm than sklearn's SGDClassifier. In order to improve
    the results obtained from cuML's MBSGD Regressor:
    * Reduce the batch size
    * Increase the eta0
    * Increase the number of iterations
    Since cuML is analyzing the data in batches using a small eta0 might
    not let the model learn as much as scikit learn does. Furthermore,
    decreasing the batch size might seen an increase in the time required
    to fit the model.

    Examples
    --------
    .. code-block:: python

        import numpy as np
        import cudf
        from cuml.linear_model import MBSGDRegressor as cumlMBSGDRegressor
        X = cudf.DataFrame()
        X['col1'] = np.array([1,1,2,2], dtype = np.float32)
        X['col2'] = np.array([1,2,2,3], dtype = np.float32)
        y = cudf.Series(np.array([1, 1, 2, 2], dtype=np.float32))
        pred_data = cudf.DataFrame()
        pred_data['col1'] = np.asarray([3, 2], dtype=np.float32)
        pred_data['col2'] = np.asarray([5, 5], dtype=np.float32)
        cu_mbsgd_regressor = cumlMBSGDRegressor(learning_rate='constant',
                                                eta0=0.05, epochs=2000,
                                                fit_intercept=True,
                                                batch_size=1, tol=0.0,
                                                penalty='l2',
                                                loss='squared_loss',
                                                alpha=0.5)
        cu_mbsgd_regressor.fit(X, y)
        cu_pred = cu_mbsgd_regressor.predict(pred_data).to_array()
        print(" cuML intercept : ", cu_mbsgd_regressor.intercept_)
        print(" cuML coef : ", cu_mbsgd_regressor.coef_)
        print("cuML predictions : ", cu_pred)

    Output:

    .. code-block::

        cuML intercept :  0.7150013446807861
        cuML coef :  0    0.27320495
                    1     0.1875956
                    dtype: float32
        cuML predictions :  [2.4725943 2.1993892]


    Parameters
    -----------
    loss : 'squared_loss' (default = 'squared_loss')
       'squared_loss' uses linear regression
    penalty: 'none', 'l1', 'l2', 'elasticnet' (default = 'none')
       'none' does not perform any regularization
       'l1' performs L1 norm (Lasso) which minimizes the sum of the abs value
       of coefficients
       'l2' performs L2 norm (Ridge) which minimizes the sum of the square of
       the coefficients
       'elasticnet' performs Elastic Net regularization which is a weighted
       average of L1 and L2 norms
    alpha: float (default = 0.0001)
       The constant value which decides the degree of regularization
    fit_intercept : boolean (default = True)
       If True, the model tries to correct for the global mean of y.
       If False, the model expects that you have centered the data.
    l1_ratio: float (default=0.15)
        The l1_ratio is used only when `penalty = elasticnet`. The value for
        l1_ratio should be `0 <= l1_ratio <= 1`. When `l1_ratio = 0` then the
        `penalty = 'l2'` and if `l1_ratio = 1` then `penalty = 'l1'`
    batch_size: int (default = 32)
        It sets the number of samples that will be included in each batch.
    epochs : int (default = 1000)
        The number of times the model should iterate through the entire dataset
        during training (default = 1000)
    tol : float (default = 1e-3)
       The training process will stop if current_loss > previous_loss - tol
    shuffle : boolean (default = True)
       True, shuffles the training data after each epoch
       False, does not shuffle the training data after each epoch
    eta0 : float (default = 0.001)
        Initial learning rate
    power_t : float (default = 0.5)
        The exponent used for calculating the invscaling learning rate
    learning_rate : {'optimal', 'constant', 'invscaling', 'adaptive'}
        (default = 'constant')

        `optimal` option will be supported in a future version

        `constant` keeps the learning rate constant

        `adaptive` changes the learning rate if the training loss or the
        validation accuracy does not improve for `n_iter_no_change` epochs.
        The old learning rate is generally divided by 5
    n_iter_no_change : int (default = 5)
        the number of epochs to train without any imporvement in the model
    handle : cuml.Handle
        Specifies the cuml.handle that holds internal CUDA state for
        computations in this model. Most importantly, this specifies the CUDA
        stream that will be used for the model's computations, so users can
        run different models concurrently in different streams by creating
        handles in several streams.
<<<<<<< HEAD
        If it is None, a new one is created just for this class.
    verbose : int or boolean (default = False)
        Sets logging level. It must be one of `cuml.common.logger.level_*`.
    output_type : {'input', 'cudf', 'cupy', 'numpy', 'numba'}, optional
=======
        If it is None, a new one is created.
    verbose : int or boolean, default=False
        Sets logging level. It must be one of `cuml.common.logger.level_*`.
        See :ref:`verbosity-levels` for more info.
    output_type : {'input', 'cudf', 'cupy', 'numpy', 'numba'}, default=None
>>>>>>> 544ec2fd
        Variable to control output type of the results and attributes of
        the estimator. If None, it'll inherit the output type set at the
        module level, `cuml.global_output_type`.
        See :ref:`output-data-type-configuration` for more info.

    Notes
    ------
    For additional docs, see `scikitlearn's SGDRegressor
    <https://scikit-learn.org/stable/modules/generated/sklearn.linear_model.SGDRegressor.html>`_.
    """

    def __init__(self, loss='squared_loss', penalty='l2', alpha=0.0001,
                 l1_ratio=0.15, fit_intercept=True, epochs=1000, tol=1e-3,
                 shuffle=True, learning_rate='constant', eta0=0.001,
                 power_t=0.5, batch_size=32, n_iter_no_change=5, handle=None,
                 verbose=False, output_type=None):
        super(MBSGDRegressor, self).__init__(handle=handle,
                                             verbose=verbose,
                                             output_type=output_type)
        if loss in ['squared_loss']:
            self.loss = loss
        else:
            msg = "loss {!r} is not supported"
            raise TypeError(msg.format(loss))

        self.penalty = penalty
        self.alpha = alpha
        self.l1_ratio = l1_ratio
        self.fit_intercept = fit_intercept
        self.epochs = epochs
        self.tol = tol
        self.shuffle = shuffle
        self.learning_rate = learning_rate
        self.eta0 = eta0
        self.power_t = power_t
        self.batch_size = batch_size
        self.n_iter_no_change = n_iter_no_change
        self.solver_model = SGD(**self.get_params())

    @generate_docstring()
    def fit(self, X, y, convert_dtype=True) -> "MBSGDRegressor":
        """
        Fit the model with X and y.

        """
        # self._set_base_attributes(n_features=X)
        self.solver_model.fit(X, y, convert_dtype=convert_dtype)
        return self

    @generate_docstring(return_values={'name': 'preds',
                                       'type': 'dense',
                                       'description': 'Predicted values',
                                       'shape': '(n_samples, 1)'})
    @cuml.internals.api_base_return_array_skipall
    def predict(self, X, convert_dtype=False) -> CumlArray:
        """
        Predicts the y for X.

        """

        preds = self.solver_model.predict(X,
                                          convert_dtype=convert_dtype)
        return preds

<<<<<<< HEAD
    # def get_params(self, deep=True):
    #     """
    #     Scikit-learn style function that returns the estimator parameters.

    #     Parameters
    #     -----------
    #     deep : boolean (default = True)
    #     """

    #     params = dict()
    #     variables = ['loss', 'penalty', 'alpha', 'l1_ratio', 'fit_intercept',
    #                  'epochs', 'tol', 'shuffle', 'learning_rate', 'eta0',
    #                  'power_t', 'batch_size', 'n_iter_no_change', 'handle']
    #     for key in variables:
    #         var_value = getattr(self, key, None)
    #         params[key] = var_value
    #     return params

    # def set_params(self, **params):
    #     """
    #     Sklearn style set parameter state to dictionary of params.

    #     Parameters
    #     -----------
    #     params : dict of new params
    #     """

    #     if not params:
    #         return self
    #     variables = ['loss', 'penalty', 'alpha', 'l1_ratio', 'fit_intercept',
    #                  'epochs', 'tol', 'shuffle', 'learning_rate', 'eta0',
    #                  'power_t', 'batch_size', 'n_iter_no_change', 'handle']
    #     for key, value in params.items():
    #         if key not in variables:
    #             raise ValueError('Invalid parameter for estimator')
    #         else:
    #             setattr(self, key, value)

    #     return self

    def get_param_names(self):
        return super().get_param_names() + \
            [
                "loss",
                "penalty",
                "alpha",
                "l1_ratio",
                "fit_intercept",
                "epochs",
                "tol",
                "shuffle",
                "learning_rate",
                "eta0",
                "power_t",
                "batch_size",
                "n_iter_no_change",
            ]
=======
    def get_param_names(self):
        return super().get_param_names() + [
            "loss",
            "penalty",
            "alpha",
            "l1_ratio",
            "fit_intercept",
            "epochs",
            "tol",
            "shuffle",
            "learning_rate",
            "eta0",
            "power_t",
            "batch_size",
            "n_iter_no_change",
        ]
>>>>>>> 544ec2fd
<|MERGE_RESOLUTION|>--- conflicted
+++ resolved
@@ -129,18 +129,11 @@
         stream that will be used for the model's computations, so users can
         run different models concurrently in different streams by creating
         handles in several streams.
-<<<<<<< HEAD
-        If it is None, a new one is created just for this class.
-    verbose : int or boolean (default = False)
-        Sets logging level. It must be one of `cuml.common.logger.level_*`.
-    output_type : {'input', 'cudf', 'cupy', 'numpy', 'numba'}, optional
-=======
         If it is None, a new one is created.
     verbose : int or boolean, default=False
         Sets logging level. It must be one of `cuml.common.logger.level_*`.
         See :ref:`verbosity-levels` for more info.
     output_type : {'input', 'cudf', 'cupy', 'numpy', 'numba'}, default=None
->>>>>>> 544ec2fd
         Variable to control output type of the results and attributes of
         the estimator. If None, it'll inherit the output type set at the
         module level, `cuml.global_output_type`.
@@ -205,65 +198,6 @@
                                           convert_dtype=convert_dtype)
         return preds
 
-<<<<<<< HEAD
-    # def get_params(self, deep=True):
-    #     """
-    #     Scikit-learn style function that returns the estimator parameters.
-
-    #     Parameters
-    #     -----------
-    #     deep : boolean (default = True)
-    #     """
-
-    #     params = dict()
-    #     variables = ['loss', 'penalty', 'alpha', 'l1_ratio', 'fit_intercept',
-    #                  'epochs', 'tol', 'shuffle', 'learning_rate', 'eta0',
-    #                  'power_t', 'batch_size', 'n_iter_no_change', 'handle']
-    #     for key in variables:
-    #         var_value = getattr(self, key, None)
-    #         params[key] = var_value
-    #     return params
-
-    # def set_params(self, **params):
-    #     """
-    #     Sklearn style set parameter state to dictionary of params.
-
-    #     Parameters
-    #     -----------
-    #     params : dict of new params
-    #     """
-
-    #     if not params:
-    #         return self
-    #     variables = ['loss', 'penalty', 'alpha', 'l1_ratio', 'fit_intercept',
-    #                  'epochs', 'tol', 'shuffle', 'learning_rate', 'eta0',
-    #                  'power_t', 'batch_size', 'n_iter_no_change', 'handle']
-    #     for key, value in params.items():
-    #         if key not in variables:
-    #             raise ValueError('Invalid parameter for estimator')
-    #         else:
-    #             setattr(self, key, value)
-
-    #     return self
-
-    def get_param_names(self):
-        return super().get_param_names() + \
-            [
-                "loss",
-                "penalty",
-                "alpha",
-                "l1_ratio",
-                "fit_intercept",
-                "epochs",
-                "tol",
-                "shuffle",
-                "learning_rate",
-                "eta0",
-                "power_t",
-                "batch_size",
-                "n_iter_no_change",
-            ]
-=======
     def get_param_names(self):
         return super().get_param_names() + [
             "loss",
@@ -279,5 +213,4 @@
             "power_t",
             "batch_size",
             "n_iter_no_change",
-        ]
->>>>>>> 544ec2fd
+        ]