--- conflicted
+++ resolved
@@ -173,16 +173,6 @@
         stream that will be used for the model's computations, so users can
         run different models concurrently in different streams by creating
         handles in several streams.
-<<<<<<< HEAD
-        If it is None, a new one is created just for this class.
-    output_type : {'input', 'cudf', 'cupy', 'numpy', 'numba'}, optional
-        Variable to control output type of the results and attributes of
-        the estimators. If None, it'll inherit the output type set at the
-        module level, cuml.output_type. If set, the estimator will override
-        the global option for its behavior.
-    verbose : int or boolean (default = False)
-        Sets logging level. It must be one of `cuml.common.logger.level_*`.
-=======
         If it is None, a new one is created.
     output_type : {'input', 'cudf', 'cupy', 'numpy', 'numba'}, default=None
         Variable to control output type of the results and attributes of
@@ -192,7 +182,6 @@
     verbose : int or boolean, default=False
         Sets logging level. It must be one of `cuml.common.logger.level_*`.
         See :ref:`verbosity-levels` for more info.
->>>>>>> 544ec2fd
 
     Attributes
     -----------
@@ -223,12 +212,8 @@
     intercept_ = CumlArrayDescriptor()
 
     def __init__(self, alpha=1.0, solver='eig', fit_intercept=True,
-<<<<<<< HEAD
-                 normalize=False, handle=None, output_type=None, verbose=False):
-=======
                  normalize=False, handle=None, output_type=None,
                  verbose=False):
->>>>>>> 544ec2fd
 
         """
         Initializes the linear ridge regression class.
