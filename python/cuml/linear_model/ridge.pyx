--- conflicted
+++ resolved
@@ -187,13 +187,8 @@
     <https://github.com/rapidsai/notebooks/blob/master/cuml/ridge_regression_demo.ipynb>`_.
     """
 
-<<<<<<< HEAD
     def __init__(self, alpha=1.0, solver='eig', fit_intercept=True,
-                 normalize=False):
-=======
-
-    def __init__(self, alpha=1.0, solver='eig', fit_intercept=True, normalize=False, handle=None):
->>>>>>> 48ff5d86
+                 normalize=False, handle=None):
 
         """
         Initializes the linear ridge regression class.
@@ -314,19 +309,6 @@
 
         if self.gdf_datatype.type == np.float32:
             c_alpha1 = self.alpha
-<<<<<<< HEAD
-            ridgeFit(<float*>X_ptr,
-                     <int>self.n_rows,
-                     <int>self.n_cols,
-                     <float*>y_ptr,
-                     <float*>&c_alpha1,
-                     <int>self.n_alpha,
-                     <float*>coef_ptr,
-                     <float*>&c_intercept1,
-                     <bool>self.fit_intercept,
-                     <bool>self.normalize,
-                     <int>self.algo)
-=======
             ridgeFit(handle_[0],
                      <float*>X_ptr,
                        <int>self.n_rows,
@@ -339,24 +321,11 @@
                        <bool>self.fit_intercept,
                        <bool>self.normalize,
                        <int>self.algo)
->>>>>>> 48ff5d86
 
             self.intercept_ = c_intercept1
         else:
             c_alpha2 = self.alpha
-<<<<<<< HEAD
-            ridgeFit(<double*>X_ptr,
-                     <int>self.n_rows,
-                     <int>self.n_cols,
-                     <double*>y_ptr,
-                     <double*>&c_alpha2,
-                     <int>self.n_alpha,
-                     <double*>coef_ptr,
-                     <double*>&c_intercept2,
-                     <bool>self.fit_intercept,
-                     <bool>self.normalize,
-                     <int>self.algo)
-=======
+
             ridgeFit(handle_[0],
                      <double*>X_ptr,
                        <int>self.n_rows,
@@ -369,7 +338,6 @@
                        <bool>self.fit_intercept,
                        <bool>self.normalize,
                        <int>self.algo)
->>>>>>> 48ff5d86
 
             self.intercept_ = c_intercept2
 
@@ -418,21 +386,6 @@
         cdef cumlHandle* handle_ = <cumlHandle*><size_t>self.handle.getHandle()
 
         if pred_datatype.type == np.float32:
-<<<<<<< HEAD
-            ridgePredict(<float*>X_ptr,
-                         <int>n_rows,
-                         <int>n_cols,
-                         <float*>coef_ptr,
-                         <float>self.intercept_,
-                         <float*>preds_ptr)
-        else:
-            ridgePredict(<double*>X_ptr,
-                         <int>n_rows,
-                         <int>n_cols,
-                         <double*>coef_ptr,
-                         <double>self.intercept_,
-                         <double*>preds_ptr)
-=======
             ridgePredict(handle_[0],
                         <float*>X_ptr,
                            <int>n_rows,
@@ -448,7 +401,6 @@
                            <double*>coef_ptr,
                            <double>self.intercept_,
                            <double*>preds_ptr)
->>>>>>> 48ff5d86
 
         self.handle.sync()
 
