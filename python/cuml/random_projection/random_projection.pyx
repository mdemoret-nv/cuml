#
# Copyright (c) 2018-2019, NVIDIA CORPORATION.
#
# Licensed under the Apache License, Version 2.0 (the "License");
# you may not use this file except in compliance with the License.
# You may obtain a copy of the License at
#
#     http://www.apache.org/licenses/LICENSE-2.0
#
# Unless required by applicable law or agreed to in writing, software
# distributed under the License is distributed on an "AS IS" BASIS,
# WITHOUT WARRANTIES OR CONDITIONS OF ANY KIND, either express or implied.
# See the License for the specific language governing permissions and
# limitations under the License.
#

# distutils: language = c++

import cudf
import numpy as np

from libc.stdint cimport uintptr_t
from libcpp cimport bool

import cuml.internals
from cuml.common.array import CumlArray
from cuml.common.base import Base
from cuml.raft.common.handle cimport *
from cuml.common import input_to_cuml_array

cdef extern from * nogil:
    ctypedef void* _Stream "cudaStream_t"
    ctypedef void* _DevAlloc "std::shared_ptr<raft::mr::device::allocator>"

cdef extern from "cuml/random_projection/rproj_c.h" namespace "ML":

    # Structure holding random projection hyperparameters
    cdef struct paramsRPROJ:
        int n_samples           # number of samples
        int n_features          # number of features (original dimension)
        int n_components        # number of components (target dimension)
        double eps              # error tolerance according to Johnson-Lindenstrauss lemma # noqa E501
        bool gaussian_method    # toggle Gaussian or Sparse random projection methods # noqa E501
        double density		    # ratio of non-zero component in the random projection matrix (used for sparse random projection) # noqa E501
        bool dense_output       # toggle random projection's transformation as a dense or sparse matrix # noqa E501
        int random_state        # seed used by random generator

    # Structure describing random matrix
    cdef cppclass rand_mat[T]:
        rand_mat(_DevAlloc, _Stream stream) except +     # random matrix structure constructor (set all to nullptr) # noqa E501
        T *dense_data           # dense random matrix data
        int *indices            # sparse CSC random matrix indices
        int *indptr             # sparse CSC random matrix indptr
        T *sparse_data          # sparse CSC random matrix data
        size_t sparse_data_size # sparse CSC random matrix number of non-zero elements # noqa E501

    # Function used to fit the model
    cdef void RPROJfit[T](const handle_t& handle, rand_mat[T] *random_matrix,
                          paramsRPROJ* params) except +

    # Function used to apply data transformation
    cdef void RPROJtransform[T](const handle_t& handle, T *input,
                                rand_mat[T] *random_matrix, T *output,
                                paramsRPROJ* params) except +

    # Function used to compute the Johnson Lindenstrauss minimal distance
    cdef size_t c_johnson_lindenstrauss_min_dim \
        "ML::johnson_lindenstrauss_min_dim" (size_t n_samples,
                                             double eps) except +


def johnson_lindenstrauss_min_dim(n_samples, eps=0.1):
    """
    In mathematics, the Johnson–Lindenstrauss lemma states that
    high-dimensional data can be embedded into lower dimension while preserving
    the distances.

    With p the random projection :
    (1 - eps) ||u - v||^2 < ||p(u) - p(v)||^2 < (1 + eps) ||u - v||^2

    This function finds the minimum number of components to guarantee that
    the embedding is inside the eps error tolerance.

    Parameters
    ----------

    n_samples : int
        Number of samples.
    eps : float in (0,1) (default = 0.1)
        Maximum distortion rate as defined by the Johnson-Lindenstrauss lemma.

    Returns
    -------

    n_components : int
        The minimal number of components to guarantee with good probability
        an eps-embedding with n_samples.

    """
    return c_johnson_lindenstrauss_min_dim(<size_t>n_samples, <double>eps)


cdef class BaseRandomProjection():
    """
    Base class for random projections.
    This class is not intended to be used directly.

    Random projection is a dimensionality reduction technique. Random
    projection methods are powerful methods known for their simplicity,
    computational efficiency and restricted model size.
    This algorithm also has the advantage to preserve distances well between
    any two samples and is thus suitable for methods having this requirement.

    Parameters
    ----------

    n_components : int (default = 'auto')
        Dimensionality of the target projection space. If set to 'auto',
        the parameter is deducted thanks to Johnson–Lindenstrauss lemma.
        The automatic deduction make use of the number of samples and
        the eps parameter.

        The Johnson–Lindenstrauss lemma can produce very conservative
        n_components parameter as it makes no assumption on dataset structure.

    eps : float (default = 0.1)
        Error tolerance during projection. Used by Johnson–Lindenstrauss
        automatic deduction when n_components is set to 'auto'.

    dense_output : boolean (default = True)
        If set to True transformed matrix will be dense otherwise sparse.

    random_state : int (default = None)
        Seed used to initilize random generator

    Attributes
    ----------
        params : Cython structure
            Structure holding model's hyperparameters

        rand_matS/rand_matD : Cython pointers to structures
            Structures holding pointers to data describing random matrix.
            S for single/float and D for double.

    Notes
    ------
        Inspired from sklearn's implementation :
        https://scikit-learn.org/stable/modules/random_projection.html

    """

    cdef paramsRPROJ params
    cdef rand_mat[float]* rand_matS
    cdef rand_mat[double]* rand_matD

    def __dealloc__(self):
        del self.rand_matS
        del self.rand_matD

<<<<<<< HEAD
    def __init__(self, *, bool gaussian_method, double density, n_components='auto', eps=0.1,
                 dense_output=True, random_state=None, ):
=======
    def __init__(self, *, bool gaussian_method, double density,
                 n_components='auto', eps=0.1, dense_output=True,
                 random_state=None):
>>>>>>> 544ec2fd

        cdef handle_t* handle_ = <handle_t*><size_t>self.handle.getHandle()
        cdef _DevAlloc alloc = <_DevAlloc>handle_.get_device_allocator()
        cdef _Stream stream = handle_.get_stream()
        self.rand_matS = new rand_mat[float](alloc, stream)
        self.rand_matD = new rand_mat[double](alloc, stream)

        self.params.n_components = n_components if n_components != 'auto'\
            else -1
        self.params.eps = eps
        self.params.dense_output = dense_output
        if random_state is not None:
            self.params.random_state = random_state

        self.params.gaussian_method = gaussian_method
        self.params.density = density
<<<<<<< HEAD
=======

    @property
    def n_components(self):
        return self.params.n_components

    @n_components.setter
    def n_components(self, value):
        self.params.n_components = value

    @property
    def eps(self):
        return self.params.eps

    @eps.setter
    def eps(self, value):
        self.params.eps = value

    @property
    def dense_output(self):
        return self.params.dense_output

    @dense_output.setter
    def dense_output(self, value):
        self.params.dense_output = value

    @property
    def random_state(self):
        return self.params.random_state

    @random_state.setter
    def random_state(self, value):
        self.params.random_state = value

    @property
    def gaussian_method(self):
        return self.params.gaussian_method

    @gaussian_method.setter
    def gaussian_method(self, value):
        self.params.gaussian_method = value

    @property
    def density(self):
        return self.params.density

    @density.setter
    def density(self, value):
        self.params.density = value
>>>>>>> 544ec2fd

    @property
    def n_components(self):
        return self.params.n_components

    @n_components.setter
    def n_components(self, value):
        self.params.n_components = value

    @property
    def eps(self):
        return self.params.eps

    @eps.setter
    def eps(self, value):
        self.params.eps = value

    @property
    def dense_output(self):
        return self.params.dense_output

    @dense_output.setter
    def dense_output(self, value):
        self.params.dense_output = value

    @property
    def random_state(self):
        return self.params.random_state

    @random_state.setter
    def random_state(self, value):
        self.params.random_state = value

    @property
    def gaussian_method(self):
        return self.params.gaussian_method

    @gaussian_method.setter
    def gaussian_method(self, value):
        self.params.gaussian_method = value

    @property
    def density(self):
        return self.params.density

    @density.setter
    def density(self, value):
        self.params.density = value

    @cuml.internals.api_base_return_any()
    def fit(self, X, y=None):
        """
        Fit the model. This function generates the random matrix on GPU.

        Parameters
        ----------
            X : array-like (device or host) shape = (n_samples, n_features)
                Used to provide shape information.
                Acceptable formats: cuDF DataFrame, NumPy ndarray, Numba device
                ndarray, cuda array interface compliant array like CuPy

        Returns
        -------
            The transformer itself with deducted 'auto' parameters and
            generated random matrix as attributes

        """
        # self._set_base_attributes(output_type=X, n_features=X)

        _, n_samples, n_features, self.dtype = \
            input_to_cuml_array(X, check_dtype=[np.float32, np.float64])

        cdef handle_t* handle_ = <handle_t*><size_t>self.handle.getHandle()
        self.params.n_samples = n_samples
        self.params.n_features = n_features

        if self.dtype == np.float32:
            RPROJfit[float](handle_[0], self.rand_matS, &self.params)
        else:
            RPROJfit[double](handle_[0], self.rand_matD, &self.params)

        self.handle.sync()

        return self

    @cuml.internals.api_base_return_array()
    def transform(self, X, convert_dtype=True):
        """
        Apply transformation on provided data. This function outputs
        a multiplication between the input matrix and the generated random
        matrix

        Parameters
        ----------
            X : array-like (device or host) shape = (n_samples, n_features)
                Dense matrix (floats or doubles) of shape (n_samples,
                n_features).
                Acceptable formats: cuDF DataFrame, NumPy ndarray, Numba device
                ndarray, cuda array interface compliant array like CuPy
            convert_dtype : bool, optional (default = True)
                When set to True, the fit method will, when necessary, convert
                y to be the same data type as X if they differ. This will
                increase memory used for the method.

        Returns
        -------
            The output projected matrix of shape (n_samples, n_components)
            Result of multiplication between input matrix and random matrix

        """

        # out_type = self._get_output_type(X)

        X_m, n_samples, n_features, dtype = \
            input_to_cuml_array(X, check_dtype=self.dtype,
                                convert_to_dtype=(self.dtype if convert_dtype
                                                  else None))
        cdef uintptr_t input_ptr = X_m.ptr

        X_new = CumlArray.empty((n_samples, self.params.n_components),
                                dtype=self.dtype,
                                order='F')

        cdef uintptr_t output_ptr = X_new.ptr

        if self.params.n_features != n_features:
            raise ValueError("n_features must be same as on fitting: %d" %
                             self.params.n_features)

        cdef handle_t* handle_ = <handle_t*><size_t>self.handle.getHandle()

        if dtype == np.float32:
            RPROJtransform[float](handle_[0],
                                  <float*> input_ptr,
                                  self.rand_matS,
                                  <float*> output_ptr,
                                  &self.params)
        else:
            RPROJtransform[double](handle_[0],
                                   <double*> input_ptr,
                                   self.rand_matD,
                                   <double*> output_ptr,
                                   &self.params)

        self.handle.sync()

        return X_new

    @cuml.internals.api_base_return_array(skip_get_output_type=True)
    def fit_transform(self, X, convert_dtype=True):
        return self.fit(X).transform(X, convert_dtype)


class GaussianRandomProjection(Base, BaseRandomProjection):
    """
    Gaussian Random Projection method derivated from BaseRandomProjection
    class.

    Random projection is a dimensionality reduction technique. Random
    projection methods are powerful methods known for their simplicity,
    computational efficiency and restricted model size.
    This algorithm also has the advantage to preserve distances well between
    any two samples and is thus suitable for methods having this requirement.

    The components of the random matrix are drawn from N(0, 1 / n_components).

    Examples
    --------

    .. code-block:: python

        from cuml.random_projection import GaussianRandomProjection
        from sklearn.datasets.samples_generator import make_blobs
        from sklearn.svm import SVC

        # dataset generation
        data, target = make_blobs(n_samples=800, centers=400, n_features=3000,
                                  random_state=42)

        # model fitting
        model = GaussianRandomProjection(n_components=5,
                                         random_state=42).fit(data)

        # dataset transformation
        transformed_data = model.transform(data)

        # classifier training
        classifier = SVC(gamma=0.001).fit(transformed_data, target)

        # classifier scoring
        score = classifier.score(transformed_data, target)

        # measure information preservation
        print("Score: {}".format(score))

    Output:

    .. code-block:: python

        Score: 1.0

    Parameters
    ----------

    handle : cuml.Handle
        Specifies the cuml.handle that holds internal CUDA state for
        computations in this model. Most importantly, this specifies the CUDA
        stream that will be used for the model's computations, so users can
        run different models concurrently in different streams by creating
        handles in several streams.
        If it is None, a new one is created.

    n_components : int (default = 'auto')
        Dimensionality of the target projection space. If set to 'auto',
        the parameter is deducted thanks to Johnson–Lindenstrauss lemma.
        The automatic deduction make use of the number of samples and
        the eps parameter.

        The Johnson–Lindenstrauss lemma can produce very conservative
        n_components parameter as it makes no assumption on dataset structure.

    eps : float (default = 0.1)
        Error tolerance during projection. Used by Johnson–Lindenstrauss
        automatic deduction when n_components is set to 'auto'.

    random_state : int (default = None)
        Seed used to initilize random generator
<<<<<<< HEAD
    verbose : int or boolean (default = False)
        Sets logging level. It must be one of `cuml.common.logger.level_*`.
    output_type : {'input', 'cudf', 'cupy', 'numpy', 'numba'}, optional
        Variable to control output type of the results and attributes of
        the estimators. If None, it'll inherit the output type set at the
        module level, cuml.output_type. If set, the estimator will override
        the global option for its behavior.
=======
    verbose : int or boolean, default=False
        Sets logging level. It must be one of `cuml.common.logger.level_*`.
        See :ref:`verbosity-levels` for more info.
    output_type : {'input', 'cudf', 'cupy', 'numpy', 'numba'}, default=None
        Variable to control output type of the results and attributes of
        the estimator. If None, it'll inherit the output type set at the
        module level, `cuml.global_output_type`.
        See :ref:`output-data-type-configuration` for more info.
>>>>>>> 544ec2fd

    Attributes
    ----------
    gaussian_method : boolean
        To be passed to base class in order to determine
        random matrix generation method

    Notes
    ------
    This class is unable to be used with ``sklearn.base.clone()`` and will
    raise an exception when called.

    Inspired by Scikit-learn's implementation :
    https://scikit-learn.org/stable/modules/random_projection.html

    """

    def __init__(self, handle=None, n_components='auto', eps=0.1,
                 random_state=None, verbose=False, output_type=None):

        Base.__init__(self,
                      handle=handle,
                      verbose=verbose,
                      output_type=output_type)
<<<<<<< HEAD

        # self.gaussian_method = True
        # self.density = -1.0  # not used
=======
>>>>>>> 544ec2fd

        BaseRandomProjection.__init__(
            self,
            gaussian_method=True,
            density=-1.0,
            n_components=n_components,
            eps=eps,
            dense_output=True,
            random_state=random_state)
    
    def get_param_names(self):
        return Base.get_param_names(self) + \
            [
                "n_components",
                "eps",
                "random_state"
            ]

    def get_param_names(self):
        return Base.get_param_names(self) + [
            "n_components",
            "eps",
            "random_state"
        ]


class SparseRandomProjection(Base, BaseRandomProjection):
    """
    Sparse Random Projection method derivated from BaseRandomProjection class.

    Random projection is a dimensionality reduction technique. Random
    projection methods are powerful methods known for their simplicity,
    computational efficiency and restricted model size.
    This algorithm also has the advantage to preserve distances well between
    any two samples and is thus suitable for methods having this requirement.

    Sparse random matrix is an alternative to dense random projection matrix
    (e.g. Gaussian) that guarantees similar embedding quality while being much
    more memory efficient and allowing faster computation of the projected data
    (with sparse enough matrices).
    If we note ``s = 1 / density`` the components of the random matrix are
    drawn from:

    - ``-sqrt(s) / sqrt(n_components)`` - with probability ``1 / 2s``
    - ``0`` - with probability ``1 - 1 / s``
    - ``+sqrt(s) / sqrt(n_components)`` - with probability ``1 / 2s``

    Examples
    --------

    .. code-block:: python

        from cuml.random_projection import SparseRandomProjection
        from sklearn.datasets.samples_generator import make_blobs
        from sklearn.svm import SVC

        # dataset generation
        data, target = make_blobs(n_samples=800, centers=400, n_features=3000,
                                  random_state=42)

        # model fitting
        model = SparseRandomProjection(n_components=5,
                                       random_state=42).fit(data)

        # dataset transformation
        transformed_data = model.transform(data)

        # classifier training
        classifier = SVC(gamma=0.001).fit(transformed_data, target)

        # classifier scoring
        score = classifier.score(transformed_data, target)

        # measure information preservation
        print("Score: {}".format(score))

    Output:

    .. code-block:: python

        Score: 1.0

    Parameters
    ----------
    handle : cuml.Handle
        Specifies the cuml.handle that holds internal CUDA state for
        computations in this model. Most importantly, this specifies the CUDA
        stream that will be used for the model's computations, so users can
        run different models concurrently in different streams by creating
        handles in several streams.
        If it is None, a new one is created.

    n_components : int (default = 'auto')
        Dimensionality of the target projection space. If set to 'auto',
        the parameter is deducted thanks to Johnson–Lindenstrauss lemma.
        The automatic deduction make use of the number of samples and
        the eps parameter.
        The Johnson–Lindenstrauss lemma can produce very conservative
        n_components parameter as it makes no assumption on dataset structure.

    density : float in range (0, 1] (default = 'auto')
        Ratio of non-zero component in the random projection matrix.
        If density = 'auto', the value is set to the minimum density
        as recommended by Ping Li et al.: 1 / sqrt(n_features).

    eps : float (default = 0.1)
        Error tolerance during projection. Used by Johnson–Lindenstrauss
        automatic deduction when n_components is set to 'auto'.

    dense_output : boolean (default = True)
        If set to True transformed matrix will be dense otherwise sparse.

    random_state : int (default = None)
        Seed used to initilize random generator
    verbose : int or boolean (default = False)
        Sets logging level. It must be one of `cuml.common.logger.level_*`.
    output_type : {'input', 'cudf', 'cupy', 'numpy', 'numba'}, optional
        Variable to control output type of the results and attributes of
        the estimators. If None, it'll inherit the output type set at the
        module level, cuml.output_type. If set, the estimator will override
        the global option for its behavior.

    verbose : int or boolean, default=False
        Sets logging level. It must be one of `cuml.common.logger.level_*`.
        See :ref:`verbosity-levels` for more info.

    output_type : {'input', 'cudf', 'cupy', 'numpy', 'numba'}, default=None
        Variable to control output type of the results and attributes of
        the estimator. If None, it'll inherit the output type set at the
        module level, `cuml.global_output_type`.
        See :ref:`output-data-type-configuration` for more info.

    Attributes
    ----------
    gaussian_method : boolean
        To be passed to base class in order to determine
        random matrix generation method

    Notes
    -----
    This class is unable to be used with ``sklearn.base.clone()`` and will
    raise an exception when called.

    Inspired by Scikit-learn's `implementation
    <https://scikit-learn.org/stable/modules/random_projection.html>`_.

    """

    def __init__(self, handle=None, n_components='auto', density='auto',
                 eps=0.1, dense_output=True, random_state=None,
                 verbose=False, output_type=None):

        Base.__init__(self,
                      handle=handle,
                      verbose=verbose,
                      output_type=output_type)
<<<<<<< HEAD

        # self.gaussian_method = False
        # self.density = density if density != 'auto' else -1.0
=======
>>>>>>> 544ec2fd

        BaseRandomProjection.__init__(
            self,
            gaussian_method=False,
            density=(density if density != 'auto' else -1.0),
            n_components=n_components,
            eps=eps,
            dense_output=dense_output,
            random_state=random_state)

    def get_param_names(self):
<<<<<<< HEAD
        return Base.get_param_names(self) + \
            [
                "n_components",
                "density",
                "eps",
                "dense_output",
                "random_state"
            ]
=======
        return Base.get_param_names(self) + [
            "n_components",
            "density",
            "eps",
            "dense_output",
            "random_state"
        ]
>>>>>>> 544ec2fd
<|MERGE_RESOLUTION|>--- conflicted
+++ resolved
@@ -157,14 +157,9 @@
         del self.rand_matS
         del self.rand_matD
 
-<<<<<<< HEAD
-    def __init__(self, *, bool gaussian_method, double density, n_components='auto', eps=0.1,
-                 dense_output=True, random_state=None, ):
-=======
     def __init__(self, *, bool gaussian_method, double density,
                  n_components='auto', eps=0.1, dense_output=True,
                  random_state=None):
->>>>>>> 544ec2fd
 
         cdef handle_t* handle_ = <handle_t*><size_t>self.handle.getHandle()
         cdef _DevAlloc alloc = <_DevAlloc>handle_.get_device_allocator()
@@ -181,8 +176,6 @@
 
         self.params.gaussian_method = gaussian_method
         self.params.density = density
-<<<<<<< HEAD
-=======
 
     @property
     def n_components(self):
@@ -231,57 +224,7 @@
     @density.setter
     def density(self, value):
         self.params.density = value
->>>>>>> 544ec2fd
-
-    @property
-    def n_components(self):
-        return self.params.n_components
-
-    @n_components.setter
-    def n_components(self, value):
-        self.params.n_components = value
-
-    @property
-    def eps(self):
-        return self.params.eps
-
-    @eps.setter
-    def eps(self, value):
-        self.params.eps = value
-
-    @property
-    def dense_output(self):
-        return self.params.dense_output
-
-    @dense_output.setter
-    def dense_output(self, value):
-        self.params.dense_output = value
-
-    @property
-    def random_state(self):
-        return self.params.random_state
-
-    @random_state.setter
-    def random_state(self, value):
-        self.params.random_state = value
-
-    @property
-    def gaussian_method(self):
-        return self.params.gaussian_method
-
-    @gaussian_method.setter
-    def gaussian_method(self, value):
-        self.params.gaussian_method = value
-
-    @property
-    def density(self):
-        return self.params.density
-
-    @density.setter
-    def density(self, value):
-        self.params.density = value
-
-    @cuml.internals.api_base_return_any()
+
     def fit(self, X, y=None):
         """
         Fit the model. This function generates the random matrix on GPU.
@@ -459,15 +402,6 @@
 
     random_state : int (default = None)
         Seed used to initilize random generator
-<<<<<<< HEAD
-    verbose : int or boolean (default = False)
-        Sets logging level. It must be one of `cuml.common.logger.level_*`.
-    output_type : {'input', 'cudf', 'cupy', 'numpy', 'numba'}, optional
-        Variable to control output type of the results and attributes of
-        the estimators. If None, it'll inherit the output type set at the
-        module level, cuml.output_type. If set, the estimator will override
-        the global option for its behavior.
-=======
     verbose : int or boolean, default=False
         Sets logging level. It must be one of `cuml.common.logger.level_*`.
         See :ref:`verbosity-levels` for more info.
@@ -476,7 +410,6 @@
         the estimator. If None, it'll inherit the output type set at the
         module level, `cuml.global_output_type`.
         See :ref:`output-data-type-configuration` for more info.
->>>>>>> 544ec2fd
 
     Attributes
     ----------
@@ -501,12 +434,6 @@
                       handle=handle,
                       verbose=verbose,
                       output_type=output_type)
-<<<<<<< HEAD
-
-        # self.gaussian_method = True
-        # self.density = -1.0  # not used
-=======
->>>>>>> 544ec2fd
 
         BaseRandomProjection.__init__(
             self,
@@ -516,14 +443,6 @@
             eps=eps,
             dense_output=True,
             random_state=random_state)
-    
-    def get_param_names(self):
-        return Base.get_param_names(self) + \
-            [
-                "n_components",
-                "eps",
-                "random_state"
-            ]
 
     def get_param_names(self):
         return Base.get_param_names(self) + [
@@ -621,13 +540,6 @@
 
     random_state : int (default = None)
         Seed used to initilize random generator
-    verbose : int or boolean (default = False)
-        Sets logging level. It must be one of `cuml.common.logger.level_*`.
-    output_type : {'input', 'cudf', 'cupy', 'numpy', 'numba'}, optional
-        Variable to control output type of the results and attributes of
-        the estimators. If None, it'll inherit the output type set at the
-        module level, cuml.output_type. If set, the estimator will override
-        the global option for its behavior.
 
     verbose : int or boolean, default=False
         Sets logging level. It must be one of `cuml.common.logger.level_*`.
@@ -663,12 +575,6 @@
                       handle=handle,
                       verbose=verbose,
                       output_type=output_type)
-<<<<<<< HEAD
-
-        # self.gaussian_method = False
-        # self.density = density if density != 'auto' else -1.0
-=======
->>>>>>> 544ec2fd
 
         BaseRandomProjection.__init__(
             self,
@@ -680,21 +586,10 @@
             random_state=random_state)
 
     def get_param_names(self):
-<<<<<<< HEAD
-        return Base.get_param_names(self) + \
-            [
-                "n_components",
-                "density",
-                "eps",
-                "dense_output",
-                "random_state"
-            ]
-=======
         return Base.get_param_names(self) + [
             "n_components",
             "density",
             "eps",
             "dense_output",
             "random_state"
-        ]
->>>>>>> 544ec2fd
+        ]