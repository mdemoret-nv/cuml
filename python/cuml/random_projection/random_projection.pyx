--- conflicted
+++ resolved
@@ -393,18 +393,11 @@
     (with sparse enough matrices).
     If we note ``s = 1 / density`` the components of the random matrix are
     drawn from:
-<<<<<<< HEAD
-     - ``-sqrt(s) / sqrt(n_components)`` - with probability ``1 / 2s``
-     - ``0`` - with probability ``1 - 1 / s``
-     - ``+sqrt(s) / sqrt(n_components)`` - with probability ``1 / 2s``
-
-=======
 
     - ``-sqrt(s) / sqrt(n_components)`` - with probability ``1 / 2s``
     - ``0`` - with probability ``1 - 1 / s``
     - ``+sqrt(s) / sqrt(n_components)`` - with probability ``1 / 2s``
 
->>>>>>> b475baeb
     Examples
     --------
 
@@ -476,13 +469,8 @@
 
     Notes
     -----
-<<<<<<< HEAD
-        Inspired by Scikit-learn's `implementation
-        <https://scikit-learn.org/stable/modules/random_projection.html>`_
-=======
     Inspired by Scikit-learn's `implementation
     <https://scikit-learn.org/stable/modules/random_projection.html>`_.
->>>>>>> b475baeb
 
     """
 
