--- conflicted
+++ resolved
@@ -214,11 +214,7 @@
             'squared_loss': 0,
         }[loss]
 
-<<<<<<< HEAD
-    @with_cupy_rmm
-=======
     @generate_docstring()
->>>>>>> 6dba4022
     def fit(self, X, y, convert_dtype=False):
         """
         Fit the model with X and y.
@@ -289,14 +285,10 @@
 
         return self
 
-<<<<<<< HEAD
-    @with_cupy_rmm
-=======
     @generate_docstring(return_values={'name': 'preds',
                                        'type': 'dense',
                                        'description': 'Predicted values',
                                        'shape': '(n_samples, 1)'})
->>>>>>> 6dba4022
     def predict(self, X, convert_dtype=False):
         """
         Predicts the y for X.
