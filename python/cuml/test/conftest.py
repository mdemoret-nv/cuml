#
# Copyright (c) 2018-2020, NVIDIA CORPORATION.
#
# Licensed under the Apache License, Version 2.0 (the "License");
# you may not use this file except in compliance with the License.
# You may obtain a copy of the License at
#
#     http://www.apache.org/licenses/LICENSE-2.0
#
# Unless required by applicable law or agreed to in writing, software
# distributed under the License is distributed on an "AS IS" BASIS,
# WITHOUT WARRANTIES OR CONDITIONS OF ANY KIND, either express or implied.
# See the License for the specific language governing permissions and
# limitations under the License.
#

<<<<<<< HEAD
import numbers
import os
import sys
=======
>>>>>>> b205e8fd
import cupy as cp
import pytest
from sklearn.datasets import fetch_20newsgroups
from sklearn.feature_extraction.text import CountVectorizer
<<<<<<< HEAD


# Stores incorrect uses of CumlArray on cuml.common.base.Base to print at the
# end
bad_cuml_array_loc = set()


def checked_isinstance(obj, class_name_dot_separated):
    """
    Small helper function to check instance of object that doesn't import
    class_path at import time, only at check time. Returns False if
    class_path cannot be imported.

    Parameters:
    -----------
    obj: Python object
        object to check if it is instance of a class
    class_name_dot_separated: list of str
        List of classes to check whether object is an instance of, each item
        can be a full dot  separated class like
        'cuml.dask.preprocessing.LabelEncoder'
    """
    ret = False
    for class_path in class_name_dot_separated:
        module_name, class_name = class_path.rsplit(".", 1)
        module = sys.modules[module_name]
        module_class = getattr(module, class_name, None)

        if module_class is not None:
            ret = isinstance(obj, module_class) or ret

    return ret
=======
>>>>>>> b205e8fd


# Set a bad cupy allocator that will fail if rmm.rmm_cupy_allocator is not used
def bad_allocator(nbytes):

    assert False, \
        "Using default cupy allocator instead of rmm.rmm_cupy_allocator"

    return None


<<<<<<< HEAD
# Use the runtest_makereport hook to get the result of the test. This is
# necessary because pytest has some magic to extract the Cython source file
# from the traceback
@pytest.hookimpl(hookwrapper=True)
def pytest_runtest_makereport(item: Item, call):

    # Yield to the default implementation and get the result
    outcome = yield
    report = outcome.get_result()

    if (report.failed):

        # Save the abs path to this file. We will only mark bad CumlArray uses
        # if the assertion failure comes from this file
        conf_test_path = os.path.abspath(__file__)

        found_assert = False

        # Ensure these attributes exist. They can be missing if something else
        # failed outside of the test
        if (hasattr(report.longrepr, "reprtraceback")
                and hasattr(report.longrepr.reprtraceback, "reprentries")):

            for entry in reversed(report.longrepr.reprtraceback.reprentries):

                if (not found_assert and
                        entry.reprfileloc.message.startswith("AssertionError")
                        and os.path.abspath(
                            entry.reprfileloc.path) == conf_test_path):
                    found_assert = True
                elif (found_assert):
                    true_path = "{}:{}".format(entry.reprfileloc.path,
                                               entry.reprfileloc.lineno)

                    bad_cuml_array_loc.add(
                        (true_path, entry.reprfileloc.message))

                    break


# Closing hook to display the file/line numbers at the end of the test
def pytest_unconfigure(config):
    def split_exists(filename: str) -> bool:
        strip_colon = filename[:filename.rfind(":")]
        return os.path.exists(strip_colon)

    if (len(bad_cuml_array_loc) > 0):

        print("Incorrect CumlArray uses in class derived from "
              "cuml.common.base.Base:")

        prefix = ""

        # Depending on where pytest was launched from, it may need to append
        # "python"
        if (not os.path.basename(os.path.abspath(
                os.curdir)).endswith("python")):
            prefix = "python"

        for location, message in bad_cuml_array_loc:

            combined_path = os.path.abspath(location)

            # Try appending prefix if that file doesnt exist
            if (not split_exists(combined_path)):
                combined_path = os.path.abspath(os.path.join(prefix, location))

                # If that still doesnt exist, just use the original
                if (not split_exists(combined_path)):
                    combined_path = location

            print("{} {}".format(combined_path, message))

        print(
            "See https://github.com/rapidsai/cuml/issues/2456#issuecomment-666106406"  # noqa
            " for more information on naming conventions")


# This fixture will monkeypatch cuml.common.base.Base to check for incorrect
# uses of CumlArray.
@pytest.fixture(autouse=True)
def fail_on_bad_cuml_array_name(monkeypatch, request):

    if 'no_bad_cuml_array_check' in request.keywords:
        return

    from cuml.common import CumlArray
    from cuml.common.base import Base
    from cuml.common.input_utils import get_supported_input_type

    def patched__setattr__(self, name, value):

        if name == 'classes_' and \
                checked_isinstance(self,
                                   ['cuml.dask.preprocessing.LabelEncoder',
                                    'cuml.preprocessing.LabelEncoder']):
            # For label encoder, classes_ stores the set of unique classes
            # which is strings, and can't be saved as cuml array
            # even called `get_supported_input_type` causes a failure.
            pass
        else:
            supported_type = get_supported_input_type(value)

            if name == 'idf_':
                # We skip this test because idf_' for tfidf setter returns
                # a sparse diagonal matrix and getter gets a cupy array
                # see discussion at:
                # https://github.com/rapidsai/cuml/pull/2698/files#r471865982
                pass
            elif (supported_type == CumlArray):
                assert name.startswith("_"), \
                    ("Invalid CumlArray Use! CumlArray attributes need a "
                     "leading underscore. Attribute: '{}' "
                     "In: {}").format(name, self.__repr__())
            elif (supported_type == cp.ndarray
                  and cupyx.scipy.sparse.issparse(value)):
                # Leave sparse matrices alone for now.
                pass
            elif (supported_type is not None):
                if not isinstance(value, numbers.Number):
                    # Is this an estimated property?
                    # If so, should always be CumlArray
                    assert not name.endswith("_"), \
                        ("Invalid Estimated "
                         "Array-Like Attribute! Estimated attributes should "
                         "always be CumlArray. Attribute: '{}'"
                         " In: {}").format(name, self.__repr__())
                    assert not name.startswith("_"), \
                        ("Invalid Public "
                         "Array-Like Attribute! Public array-like attributes "
                         "should always be CumlArray. "
                         "Attribute: '{}' In: {}").format(name,
                                                          self.__repr__())
                else:
                    # Estimated properties can be numbers
                    pass

        return super(Base, self).__setattr__(name, value)

    # Monkeypatch CumlArray.__setattr__ to test for incorrect uses of
    # array-like objects
    # monkeypatch.setattr(Base, "__setattr__", patched__setattr__)


=======
>>>>>>> b205e8fd
@pytest.fixture(scope="module")
def nlp_20news():
    twenty_train = fetch_20newsgroups(subset='train',
                                      shuffle=True,
                                      random_state=42)

    count_vect = CountVectorizer()
    X = count_vect.fit_transform(twenty_train.data)
    Y = cp.array(twenty_train.target)

    return X, Y<|MERGE_RESOLUTION|>--- conflicted
+++ resolved
@@ -14,51 +14,10 @@
 # limitations under the License.
 #
 
-<<<<<<< HEAD
-import numbers
-import os
-import sys
-=======
->>>>>>> b205e8fd
 import cupy as cp
 import pytest
 from sklearn.datasets import fetch_20newsgroups
 from sklearn.feature_extraction.text import CountVectorizer
-<<<<<<< HEAD
-
-
-# Stores incorrect uses of CumlArray on cuml.common.base.Base to print at the
-# end
-bad_cuml_array_loc = set()
-
-
-def checked_isinstance(obj, class_name_dot_separated):
-    """
-    Small helper function to check instance of object that doesn't import
-    class_path at import time, only at check time. Returns False if
-    class_path cannot be imported.
-
-    Parameters:
-    -----------
-    obj: Python object
-        object to check if it is instance of a class
-    class_name_dot_separated: list of str
-        List of classes to check whether object is an instance of, each item
-        can be a full dot  separated class like
-        'cuml.dask.preprocessing.LabelEncoder'
-    """
-    ret = False
-    for class_path in class_name_dot_separated:
-        module_name, class_name = class_path.rsplit(".", 1)
-        module = sys.modules[module_name]
-        module_class = getattr(module, class_name, None)
-
-        if module_class is not None:
-            ret = isinstance(obj, module_class) or ret
-
-    return ret
-=======
->>>>>>> b205e8fd
 
 
 # Set a bad cupy allocator that will fail if rmm.rmm_cupy_allocator is not used
@@ -70,153 +29,6 @@
     return None
 
 
-<<<<<<< HEAD
-# Use the runtest_makereport hook to get the result of the test. This is
-# necessary because pytest has some magic to extract the Cython source file
-# from the traceback
-@pytest.hookimpl(hookwrapper=True)
-def pytest_runtest_makereport(item: Item, call):
-
-    # Yield to the default implementation and get the result
-    outcome = yield
-    report = outcome.get_result()
-
-    if (report.failed):
-
-        # Save the abs path to this file. We will only mark bad CumlArray uses
-        # if the assertion failure comes from this file
-        conf_test_path = os.path.abspath(__file__)
-
-        found_assert = False
-
-        # Ensure these attributes exist. They can be missing if something else
-        # failed outside of the test
-        if (hasattr(report.longrepr, "reprtraceback")
-                and hasattr(report.longrepr.reprtraceback, "reprentries")):
-
-            for entry in reversed(report.longrepr.reprtraceback.reprentries):
-
-                if (not found_assert and
-                        entry.reprfileloc.message.startswith("AssertionError")
-                        and os.path.abspath(
-                            entry.reprfileloc.path) == conf_test_path):
-                    found_assert = True
-                elif (found_assert):
-                    true_path = "{}:{}".format(entry.reprfileloc.path,
-                                               entry.reprfileloc.lineno)
-
-                    bad_cuml_array_loc.add(
-                        (true_path, entry.reprfileloc.message))
-
-                    break
-
-
-# Closing hook to display the file/line numbers at the end of the test
-def pytest_unconfigure(config):
-    def split_exists(filename: str) -> bool:
-        strip_colon = filename[:filename.rfind(":")]
-        return os.path.exists(strip_colon)
-
-    if (len(bad_cuml_array_loc) > 0):
-
-        print("Incorrect CumlArray uses in class derived from "
-              "cuml.common.base.Base:")
-
-        prefix = ""
-
-        # Depending on where pytest was launched from, it may need to append
-        # "python"
-        if (not os.path.basename(os.path.abspath(
-                os.curdir)).endswith("python")):
-            prefix = "python"
-
-        for location, message in bad_cuml_array_loc:
-
-            combined_path = os.path.abspath(location)
-
-            # Try appending prefix if that file doesnt exist
-            if (not split_exists(combined_path)):
-                combined_path = os.path.abspath(os.path.join(prefix, location))
-
-                # If that still doesnt exist, just use the original
-                if (not split_exists(combined_path)):
-                    combined_path = location
-
-            print("{} {}".format(combined_path, message))
-
-        print(
-            "See https://github.com/rapidsai/cuml/issues/2456#issuecomment-666106406"  # noqa
-            " for more information on naming conventions")
-
-
-# This fixture will monkeypatch cuml.common.base.Base to check for incorrect
-# uses of CumlArray.
-@pytest.fixture(autouse=True)
-def fail_on_bad_cuml_array_name(monkeypatch, request):
-
-    if 'no_bad_cuml_array_check' in request.keywords:
-        return
-
-    from cuml.common import CumlArray
-    from cuml.common.base import Base
-    from cuml.common.input_utils import get_supported_input_type
-
-    def patched__setattr__(self, name, value):
-
-        if name == 'classes_' and \
-                checked_isinstance(self,
-                                   ['cuml.dask.preprocessing.LabelEncoder',
-                                    'cuml.preprocessing.LabelEncoder']):
-            # For label encoder, classes_ stores the set of unique classes
-            # which is strings, and can't be saved as cuml array
-            # even called `get_supported_input_type` causes a failure.
-            pass
-        else:
-            supported_type = get_supported_input_type(value)
-
-            if name == 'idf_':
-                # We skip this test because idf_' for tfidf setter returns
-                # a sparse diagonal matrix and getter gets a cupy array
-                # see discussion at:
-                # https://github.com/rapidsai/cuml/pull/2698/files#r471865982
-                pass
-            elif (supported_type == CumlArray):
-                assert name.startswith("_"), \
-                    ("Invalid CumlArray Use! CumlArray attributes need a "
-                     "leading underscore. Attribute: '{}' "
-                     "In: {}").format(name, self.__repr__())
-            elif (supported_type == cp.ndarray
-                  and cupyx.scipy.sparse.issparse(value)):
-                # Leave sparse matrices alone for now.
-                pass
-            elif (supported_type is not None):
-                if not isinstance(value, numbers.Number):
-                    # Is this an estimated property?
-                    # If so, should always be CumlArray
-                    assert not name.endswith("_"), \
-                        ("Invalid Estimated "
-                         "Array-Like Attribute! Estimated attributes should "
-                         "always be CumlArray. Attribute: '{}'"
-                         " In: {}").format(name, self.__repr__())
-                    assert not name.startswith("_"), \
-                        ("Invalid Public "
-                         "Array-Like Attribute! Public array-like attributes "
-                         "should always be CumlArray. "
-                         "Attribute: '{}' In: {}").format(name,
-                                                          self.__repr__())
-                else:
-                    # Estimated properties can be numbers
-                    pass
-
-        return super(Base, self).__setattr__(name, value)
-
-    # Monkeypatch CumlArray.__setattr__ to test for incorrect uses of
-    # array-like objects
-    # monkeypatch.setattr(Base, "__setattr__", patched__setattr__)
-
-
-=======
->>>>>>> b205e8fd
 @pytest.fixture(scope="module")
 def nlp_20news():
     twenty_train = fetch_20newsgroups(subset='train',
