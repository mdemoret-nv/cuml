# Copyright (c) 2019, NVIDIA CORPORATION.
#
# Licensed under the Apache License, Version 2.0 (the "License");
# you may not use this file except in compliance with the License.
# You may obtain a copy of the License at
#
#     http://www.apache.org/licenses/LICENSE-2.0
#
# Unless required by applicable law or agreed to in writing, software
# distributed under the License is distributed on an "AS IS" BASIS,
# WITHOUT WARRANTIES OR CONDITIONS OF ANY KIND, either express or implied.
# See the License for the specific language governing permissions and
# limitations under the License.
#

import inspect

import cuml
import pytest
import numpydoc.docscrape
from cuml.test.utils import (get_classes_from_package,
                             small_classification_dataset)

all_base_children = get_classes_from_package(cuml, import_sub_packages=True)


def test_base_class_usage():
    # Ensure base class returns the 3 main properties needed by all classes
    base = cuml.Base()
    base.handle.sync()
    base_params = base.get_param_names()
<<<<<<< HEAD
    assert "handle" in base_params
    assert "verbose" in base_params
    assert "output_type" in base_params
=======

    assert "handle" in base_params
    assert "verbose" in base_params
    assert "output_type" in base_params

>>>>>>> 544ec2fd
    del base


def test_base_class_usage_with_handle():
    handle = cuml.Handle()
    stream = cuml.cuda.Stream()
    handle.setStream(stream)
    base = cuml.Base(handle=handle)
    base.handle.sync()
    del base


def test_base_hasattr():
    base = cuml.Base()
    # With __getattr__ overriding magic, hasattr should still return
    # True only for valid attributes
    assert hasattr(base, "handle")
    assert not hasattr(base, "somefakeattr")


@pytest.mark.parametrize('datatype', ["float32", "float64"])
@pytest.mark.parametrize('use_integer_n_features', [True, False])
def test_base_n_features_in(datatype, use_integer_n_features):
    X_train, _, _, _ = small_classification_dataset(datatype)
    integer_n_features = 8
    clf = cuml.Base()

    if use_integer_n_features:
        clf._set_n_features_in(integer_n_features)
        assert clf.n_features_in_ == integer_n_features
    else:
        clf._set_n_features_in(X_train)
        assert clf.n_features_in_ == X_train.shape[1]


@pytest.mark.parametrize('child_class', list(all_base_children.keys()))
def test_base_subclass_init_matches_docs(child_class: str):
    """
    This test is comparing the docstrings for arguments in __init__ for any
    class that derives from `Base`, We ensure that 1) the base arguments exist
    in the derived class, 2) The types and default values are the same and 3)
    That the docstring matches the base class

    This is to prevent multiple different docstrings for identical arguments
    throughout the documentation

    Parameters
    ----------
    child_class : str
        Classname to test in the dict all_base_children

    """

    # To quickly find and replace all instances in the documentation, the below
    # regex's may be useful
    # output_type: r"^[ ]{4}output_type :.*\n(^(?![ ]{0,4}(?![ ]{4,})).*(\n))+"
    # verbose: r"^[ ]{4}verbose :.*\n(^(?![ ]{0,4}(?![ ]{4,})).*(\n))+"
    # handle: r"^[ ]{4}handle :.*\n(^(?![ ]{0,4}(?![ ]{4,})).*(\n))+"

    def get_param_doc(param_doc_obj, name: str):
        found_doc = next((x for x in param_doc_obj if x.name == name), None)

        assert found_doc is not None, \
            "Could not find {} in docstring".format(name)

        return found_doc

    # Load the base class signature, parse the docstring and pull out params
    base_sig = inspect.signature(cuml.Base, follow_wrapped=True)
    base_doc = numpydoc.docscrape.NumpyDocString(cuml.Base.__doc__)
    base_doc_params = base_doc["Parameters"]

    klass = all_base_children[child_class]

    # Load the current class signature, parse the docstring and pull out params
    klass_sig = inspect.signature(klass, follow_wrapped=True)
    klass_doc = numpydoc.docscrape.NumpyDocString(klass.__doc__ or "")
    klass_doc_params = klass_doc["Parameters"]

    for name, param in base_sig.parameters.items():
        # Ensure the base param exists in the derived
        assert param.name in klass_sig.parameters

        klass_param = klass_sig.parameters[param.name]

        # Ensure the default values are the same
        assert param.default == klass_param.default

        # Make sure we arent accidentally a *args or **kwargs
        assert (klass_param.kind == inspect.Parameter.POSITIONAL_OR_KEYWORD
                or klass_param.kind == inspect.Parameter.KEYWORD_ONLY)

        if (klass.__doc__ is not None):

            found_doc = get_param_doc(klass_doc_params, name)

            base_item_doc = get_param_doc(base_doc_params, name)

            # Ensure the docstring is identical
            assert found_doc.type == base_item_doc.type, \
                "Docstring mismatch for {}".format(name)

            assert " ".join(found_doc.desc) == " ".join(base_item_doc.desc)


@pytest.mark.parametrize('child_class', list(all_base_children.keys()))
def test_base_children_get_param_names(child_class: str):

    """
    This test ensures that the arguments in `Base.__init__` are available in
    all derived classes `get_param_names`
    """

    klass = all_base_children[child_class]

    sig = inspect.signature(klass, follow_wrapped=True)

    try:
        bound = sig.bind()
        bound.apply_defaults()
    except TypeError:
        pytest.skip(
            "{}.__init__ requires non-default arguments to create. Skipping.".
            format(klass.__name__))
    else:
        # Create an instance
        obj = klass(*bound.args, **bound.kwargs)

        param_names = obj.get_param_names()

        # Now ensure the base parameters are included in get_param_names
        for name, param in sig.parameters.items():

            if (param.kind == inspect.Parameter.VAR_KEYWORD
                    or param.kind == inspect.Parameter.VAR_POSITIONAL):
                continue

            assert name in param_names<|MERGE_RESOLUTION|>--- conflicted
+++ resolved
@@ -29,17 +29,11 @@
     base = cuml.Base()
     base.handle.sync()
     base_params = base.get_param_names()
-<<<<<<< HEAD
-    assert "handle" in base_params
-    assert "verbose" in base_params
-    assert "output_type" in base_params
-=======
 
     assert "handle" in base_params
     assert "verbose" in base_params
     assert "output_type" in base_params
 
->>>>>>> 544ec2fd
     del base
 
 
