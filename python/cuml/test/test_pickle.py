# Copyright (c) 2019-2020, NVIDIA CORPORATION.
#
# Licensed under the Apache License, Version 2.0 (the "License");
# you may not use this file except in compliance with the License.
# You may obtain a copy of the License at
#
#     http://www.apache.org/licenses/LICENSE-2.0
#
# Unless required by applicable law or agreed to in writing, software
# distributed under the License is distributed on an "AS IS" BASIS,
# WITHOUT WARRANTIES OR CONDITIONS OF ANY KIND, either express or implied.
# See the License for the specific language governing permissions and
# limitations under the License.
#

import numbers
import copy

import cuml
import numpy as np
import pickle
import pytest

from cuml.tsa.arima import ARIMA
from cuml.test.utils import array_equal, unit_param, stress_param, \
    ClassEnumerator, get_classes_from_package
from cuml.test.test_svm import compare_svm, compare_probabilistic_svm
from sklearn.base import clone
from sklearn.datasets import load_iris, make_classification, make_regression
from sklearn.manifold.t_sne import trustworthiness
from sklearn.model_selection import train_test_split


regression_config = ClassEnumerator(module=cuml.linear_model)
regression_models = regression_config.get_models()

solver_config = ClassEnumerator(
    module=cuml.solvers,
    # QN uses softmax here because some of the tests uses multiclass
    # logistic regression which requires a softmax loss
    custom_constructors={"QN": lambda: cuml.QN(loss="softmax")}
)
solver_models = solver_config.get_models()

cluster_config = ClassEnumerator(
    module=cuml.cluster,
    exclude_classes=[cuml.DBSCAN]
)
cluster_models = cluster_config.get_models()

decomposition_config = ClassEnumerator(module=cuml.decomposition)
decomposition_models = decomposition_config.get_models()

decomposition_config_xfail = ClassEnumerator(module=cuml.random_projection)
decomposition_models_xfail = decomposition_config_xfail.get_models()

neighbor_config = ClassEnumerator(module=cuml.neighbors)
neighbor_models = neighbor_config.get_models()

dbscan_model = {"DBSCAN": cuml.DBSCAN}

umap_model = {"UMAP": cuml.UMAP}

rf_module = ClassEnumerator(module=cuml.ensemble)
rf_models = rf_module.get_models()

k_neighbors_config = ClassEnumerator(module=cuml.neighbors, exclude_classes=[
    cuml.neighbors.NearestNeighbors])
k_neighbors_models = k_neighbors_config.get_models()

unfit_pickle_xfail = [
    'ARIMA',
    'AutoARIMA',
    'KalmanFilter',
    'BaseRandomForestModel',
    'ForestInference'
]
unfit_clone_xfail = [
<<<<<<< HEAD
    'ARIMA',
    'AutoARIMA',
    "BaseRandomForestModel",
    'ExponentialSmoothing',
    'KalmanFilter',
    'MBSGDClassifier',
    'MBSGDRegressor'
]

all_models = get_classes_from_package(cuml)
=======
    'AutoARIMA',
    "ARIMA",
    "BaseRandomForestModel",
    "GaussianRandomProjection",
    "SparseRandomProjection",
]

all_models = get_classes_from_package(cuml, import_sub_packages=True)
>>>>>>> 544ec2fd
all_models.update({
    **regression_models,
    **solver_models,
    **cluster_models,
    **decomposition_models,
    **decomposition_models_xfail,
    **neighbor_models,
    **dbscan_model,
    **umap_model,
    **rf_models,
    **k_neighbors_models,
    'ARIMA': lambda: ARIMA(np.random.normal(0.0, 1.0, (10,))),
    'ExponentialSmoothing':
        lambda: cuml.ExponentialSmoothing(np.array([-217.72, -206.77])),
})


def pickle_save_load(tmpdir, func_create_model, func_assert):
    model, X_test = func_create_model()
    pickle_file = tmpdir.join('cu_model.pickle')
    try:
        with open(pickle_file, 'wb') as pf:
            pickle.dump(model, pf)
    except (TypeError, ValueError) as e:
        pf.close()
        pytest.fail(e)

    del model

    with open(pickle_file, 'rb') as pf:
        cu_after_pickle_model = pickle.load(pf)

    func_assert(cu_after_pickle_model, X_test)


def make_classification_dataset(datatype, nrows, ncols, n_info, n_classes):
    X, y = make_classification(n_samples=nrows, n_features=ncols,
                               n_informative=n_info,
                               n_classes=n_classes,
                               random_state=0)
    X = X.astype(datatype)
    y = y.astype(np.int32)
    X_train, X_test, y_train, y_test = train_test_split(X, y, train_size=0.8)
    return X_train, y_train, X_test


def make_dataset(datatype, nrows, ncols, n_info):
    X, y = make_regression(n_samples=nrows, n_features=ncols,
                           n_informative=n_info, random_state=0)
    X = X.astype(datatype)
    y = y.astype(datatype)
    X_train, X_test, y_train, y_test = train_test_split(X, y, train_size=0.8)
    return X_train, y_train, X_test


@pytest.mark.parametrize('datatype', [np.float32, np.float64])
@pytest.mark.parametrize('key', rf_models.keys())
@pytest.mark.parametrize('nrows', [unit_param(500)])
@pytest.mark.parametrize('ncols', [unit_param(16)])
@pytest.mark.parametrize('n_info', [unit_param(7)])
@pytest.mark.parametrize('n_classes', [unit_param(2), unit_param(5)])
def test_rf_regression_pickle(tmpdir, datatype, nrows, ncols, n_info,
                              n_classes, key):

    result = {}
    if datatype == np.float64:
        pytest.xfail("Pickling is not supported for dataset with"
                     " dtype float64")

    def create_mod():
        if key == 'RandomForestRegressor':
            X_train, y_train, X_test = make_dataset(datatype,
                                                    nrows,
                                                    ncols,
                                                    n_info)
        else:
            X_train, y_train, X_test = make_classification_dataset(datatype,
                                                                   nrows,
                                                                   ncols,
                                                                   n_info,
                                                                   n_classes)

        model = rf_models[key]()

        model.fit(X_train, y_train)
        if datatype == np.float32:
            predict_model = "GPU"
        else:
            predict_model = "CPU"
        result["rf_res"] = model.predict(X_test,
                                         predict_model=predict_model)
        return model, X_test

    def assert_model(pickled_model, X_test):

        assert array_equal(result["rf_res"], pickled_model.predict(X_test))
        # Confirm no crash from score
        pickled_model.score(X_test, np.zeros(X_test.shape[0]),
                            predict_model="GPU")

        pickle_save_load(tmpdir, create_mod, assert_model)


@pytest.mark.parametrize('datatype', [np.float32, np.float64])
@pytest.mark.parametrize('keys', regression_models.keys())
@pytest.mark.parametrize('data_size', [unit_param([500, 20, 10]),
                                       stress_param([500000, 1000, 500])])
@pytest.mark.parametrize('fit_intercept', [True, False])
def test_regressor_pickle(tmpdir, datatype, keys, data_size, fit_intercept):
    result = {}

    def create_mod():
        nrows, ncols, n_info = data_size
        if "LogisticRegression" in keys and nrows == 500000:
            nrows, ncols, n_info = (nrows // 20, ncols // 20, n_info // 20)

        X_train, y_train, X_test = make_dataset(datatype, nrows,
                                                ncols, n_info)
        if "MBSGD" in keys:
            model = regression_models[keys](fit_intercept=fit_intercept,
                                            batch_size=nrows/100)
        else:
            model = regression_models[keys](fit_intercept=fit_intercept)
        model.fit(X_train, y_train)
        result["regressor"] = model.predict(X_test)
        return model, X_test

    def assert_model(pickled_model, X_test):
        assert array_equal(result["regressor"], pickled_model.predict(X_test))

    pickle_save_load(tmpdir, create_mod, assert_model)


@pytest.mark.parametrize('datatype', [np.float32, np.float64])
@pytest.mark.parametrize('keys', solver_models.keys())
@pytest.mark.parametrize('data_size', [unit_param([500, 20, 10]),
                                       stress_param([500000, 1000, 500])])
def test_solver_pickle(tmpdir, datatype, keys, data_size):
    result = {}

    def create_mod():
        nrows, ncols, n_info = data_size
        if "QN" in keys and nrows == 500000:
            nrows, ncols, n_info = (nrows // 20, ncols // 20, n_info // 20)

        X_train, y_train, X_test = make_dataset(datatype, nrows,
                                                ncols, n_info)
        model = solver_models[keys]()
        model.fit(X_train, y_train)
        result["solver"] = model.predict(X_test)
        return model, X_test

    def assert_model(pickled_model, X_test):
        assert array_equal(result["solver"], pickled_model.predict(X_test))

    pickle_save_load(tmpdir, create_mod, assert_model)


@pytest.mark.parametrize('datatype', [np.float32, np.float64])
@pytest.mark.parametrize('keys', cluster_models.keys())
@pytest.mark.parametrize('data_size', [unit_param([500, 20, 10]),
                                       stress_param([500000, 1000, 500])])
def test_cluster_pickle(tmpdir, datatype, keys, data_size):
    result = {}

    def create_mod():
        nrows, ncols, n_info = data_size
        X_train, y_train, X_test = make_dataset(datatype, nrows,
                                                ncols, n_info)
        model = cluster_models[keys]()
        model.fit(X_train)
        result["cluster"] = model.predict(X_test)
        return model, X_test

    def assert_model(pickled_model, X_test):
        assert array_equal(result["cluster"], pickled_model.predict(X_test))

    pickle_save_load(tmpdir, create_mod, assert_model)


@pytest.mark.parametrize('datatype', [np.float32, np.float64])
@pytest.mark.parametrize('keys', decomposition_models_xfail.values())
@pytest.mark.parametrize('data_size', [unit_param([500, 20, 10]),
                                       stress_param([500000, 1000, 500])])
@pytest.mark.xfail
def test_decomposition_pickle(tmpdir, datatype, keys, data_size):
    result = {}

    def create_mod():
        nrows, ncols, n_info = data_size
        X_train, y_train, X_test = make_dataset(datatype, nrows,
                                                ncols, n_info)
        model = decomposition_models_xfail[keys]()
        result["decomposition"] = model.fit_transform(X_train)
        return model, X_train

    def assert_model(pickled_model, X_test):
        assert array_equal(result["decomposition"],
                           pickled_model.transform(X_test))

    pickle_save_load(tmpdir, create_mod, assert_model)


@pytest.mark.parametrize('datatype', [np.float32, np.float64])
@pytest.mark.parametrize('keys', umap_model.keys())
def test_umap_pickle(tmpdir, datatype, keys):
    result = {}

    def create_mod():
        X_train = load_iris().data

        model = umap_model[keys](output_type="numpy")
        cu_before_pickle_transform = model.fit_transform(X_train)

        result["umap_embedding"] = model.embedding_
        n_neighbors = model.n_neighbors

        result["umap"] = trustworthiness(X_train,
                                         cu_before_pickle_transform,
                                         n_neighbors)
        return model, X_train

    def assert_model(pickled_model, X_train):
        cu_after_embed = pickled_model.embedding_

        n_neighbors = pickled_model.n_neighbors
        assert array_equal(result["umap_embedding"], cu_after_embed)

        cu_trust_after = trustworthiness(X_train,
                                         pickled_model.transform(X_train),
                                         n_neighbors)
        assert cu_trust_after >= result["umap"] - 0.2

    pickle_save_load(tmpdir, create_mod, assert_model)


@pytest.mark.parametrize('datatype', [np.float32, np.float64])
@pytest.mark.parametrize('keys', decomposition_models.keys())
@pytest.mark.parametrize('data_size', [unit_param([500, 20, 10]),
                                       stress_param([500000, 1000, 500])])
@pytest.mark.xfail
def test_decomposition_pickle_xfail(tmpdir, datatype, keys, data_size):
    result = {}

    def create_mod():
        nrows, ncols, n_info = data_size
        X_train, _, _ = make_dataset(datatype, nrows,
                                     ncols, n_info)
        model = decomposition_models[keys]()
        result["decomposition"] = model.fit_transform(X_train)
        return model, X_train

    def assert_model(pickled_model, X_test):
        assert array_equal(result["decomposition"],
                           pickled_model.transform(X_test))

    pickle_save_load(tmpdir, create_mod, assert_model)


@pytest.mark.parametrize('model_name',
                         all_models.keys())
def test_unfit_pickle(model_name):
    # Any model xfailed in this test cannot be used for hyperparameter sweeps
    # with dask or sklearn
    if (model_name in decomposition_models_xfail.keys() or
            model_name in unfit_pickle_xfail):
        pytest.xfail()

    # Pickling should work even if fit has not been called
    mod = all_models[model_name]()
    mod_pickled_bytes = pickle.dumps(mod)
    mod_unpickled = pickle.loads(mod_pickled_bytes)
    assert mod_unpickled is not None


def modified_clone(estimator, *, safe=True):
    """
    Identical to sklearn.clone except it uses equality comparison for numeric
    types instead of "is"
    """
    estimator_type = type(estimator)
    # XXX: not handling dictionaries
    if estimator_type in (list, tuple, set, frozenset):
        return estimator_type([clone(e, safe=safe) for e in estimator])
    elif not hasattr(estimator, 'get_params') or isinstance(estimator, type):
        if not safe:
            return copy.deepcopy(estimator)
        else:
            if isinstance(estimator, type):
                raise TypeError("Cannot clone object. " +
                                "You should provide an instance of " +
                                "scikit-learn estimator instead of a class.")
            else:
                raise TypeError("Cannot clone object '%s' (type %s): "
                                "it does not seem to be a scikit-learn "
                                "estimator as it does not implement a "
                                "'get_params' method."
                                % (repr(estimator), type(estimator)))

    klass = estimator.__class__
    new_object_params = estimator.get_params(deep=False)
    for name, param in new_object_params.items():
        new_object_params[name] = clone(param, safe=False)
    new_object = klass(**new_object_params)
    params_set = new_object.get_params(deep=False)

    # quick sanity check of the parameters of the clone
    for name in new_object_params:
        param1 = new_object_params[name]
        param2 = params_set[name]

        if (isinstance(param1, numbers.Number) or isinstance(param1, str)):
            if (param1 != param2):
                raise RuntimeError('Cannot clone object %s, as the constructor '
                               'either does not set or modifies parameter %s' %
                               (estimator, name))
        elif param1 is not param2:
            raise RuntimeError('Cannot clone object %s, as the constructor '
                               'either does not set or modifies parameter %s' %
                               (estimator, name))
    return new_object

@pytest.mark.parametrize('model_name',
                         all_models.keys())
def test_unfit_clone(model_name):
    if model_name in unfit_clone_xfail:
        pytest.xfail()

    # Cloning runs into many of the same problems as pickling
    mod = all_models[model_name]()

    modified_clone(mod)
    # TODO: check parameters exactly?


@pytest.mark.parametrize('datatype', [np.float32, np.float64])
@pytest.mark.parametrize('keys', neighbor_models.keys())
@pytest.mark.parametrize('data_info', [unit_param([500, 20, 10, 5]),
                                       stress_param([500000, 1000, 500, 50])])
def test_neighbors_pickle(tmpdir, datatype, keys, data_info):
    result = {}

    def create_mod():
        nrows, ncols, n_info, k = data_info
        X_train, y_train, X_test = make_dataset(datatype, nrows, ncols, n_info)

        model = neighbor_models[keys]()
        if keys in k_neighbors_models.keys():
            model.fit(X_train, y_train)
        else:
            model.fit(X_train)
        result["neighbors_D"], result["neighbors_I"] = \
            model.kneighbors(X_test, n_neighbors=k)
        return model, X_test

    def assert_model(pickled_model, X_test):
        D_after, I_after = pickled_model.kneighbors(X_test,
                                                    n_neighbors=data_info[3])
        assert array_equal(result["neighbors_D"], D_after)
        assert array_equal(result["neighbors_I"], I_after)

    pickle_save_load(tmpdir, create_mod, assert_model)


@pytest.mark.parametrize('datatype', [np.float32, np.float64])
@pytest.mark.parametrize('data_info', [unit_param([500, 20, 10, 3, 5]),
                                       stress_param([500000, 1000, 500, 10,
                                                     50])])
@pytest.mark.parametrize('keys', k_neighbors_models.keys())
def test_k_neighbors_classifier_pickle(tmpdir, datatype, data_info, keys):
    result = {}

    def create_mod():
        nrows, ncols, n_info, n_classes, k = data_info
        X_train, y_train, X_test = make_classification_dataset(datatype,
                                                               nrows,
                                                               ncols,
                                                               n_info,
                                                               n_classes)
        model = k_neighbors_models[keys](n_neighbors=k)
        model.fit(X_train, y_train)
        result["neighbors"] = model.predict(X_test)
        return model, X_test

    def assert_model(pickled_model, X_test):
        D_after = pickled_model.predict(X_test)
        assert array_equal(result["neighbors"], D_after)
        state = pickled_model.__dict__
        assert state["n_indices"] == 1
        assert "X_m" in state

    pickle_save_load(tmpdir, create_mod, assert_model)


@pytest.mark.parametrize('datatype', [np.float32, np.float64])
@pytest.mark.parametrize('data_info', [unit_param([500, 20, 10, 5]),
                                       stress_param([500000, 1000, 500, 50])])
def test_neighbors_pickle_nofit(tmpdir, datatype, data_info):
    result = {}
    """
    .. note:: This test digs down a bit far into the
    internals of the implementation, but it's
    important that regressions do not occur
    from changes to the class.
    """

    def create_mod():
        nrows, ncols, n_info, k = data_info
        X_train, _, X_test = make_dataset(datatype, nrows, ncols, n_info)
        model = cuml.neighbors.NearestNeighbors()
        result["model"] = model
        return model, [X_train, X_test]

    def assert_model(loaded_model, X):
        state = loaded_model.__dict__
        assert state["n_indices"] == 0
        assert "X_m" not in state
        loaded_model.fit(X[0])

        state = loaded_model.__dict__

        assert state["n_indices"] == 1
        assert "X_m" in state

    pickle_save_load(tmpdir, create_mod, assert_model)


@pytest.mark.parametrize('datatype', [np.float32, np.float64])
@pytest.mark.parametrize('keys', dbscan_model.keys())
@pytest.mark.parametrize('data_size', [unit_param([500, 20, 10]),
                                       stress_param([500000, 1000, 500])])
def test_dbscan_pickle(tmpdir, datatype, keys, data_size):
    result = {}

    def create_mod():
        nrows, ncols, n_info = data_size
        X_train, _, _ = make_dataset(datatype, nrows, ncols, n_info)
        model = dbscan_model[keys]()
        result["dbscan"] = model.fit_predict(X_train)
        return model, X_train

    def assert_model(pickled_model, X_train):
        pickle_after_predict = pickled_model.fit_predict(X_train)
        assert array_equal(result["dbscan"], pickle_after_predict)

    pickle_save_load(tmpdir, create_mod, assert_model)


def test_tsne_pickle(tmpdir):
    result = {}

    def create_mod():
        iris = load_iris()
        iris_selection = np.random.RandomState(42).choice(
            [True, False], 150, replace=True, p=[0.75, 0.25])
        X = iris.data[iris_selection]

        model = cuml.manifold.TSNE(n_components=2, random_state=199)
        result["model"] = model
        return model, X

    def assert_model(pickled_model, X):
        model_params = pickled_model.__dict__
        # Confirm params in model are identical
        new_keys = set(model_params.keys())
        for key, value in zip(model_params.keys(), model_params.values()):
            assert (model_params[key] == value)
            new_keys -= set([key])

        # Check all keys have been checked
        assert (len(new_keys) == 0)

        # Transform data
        result["fit_model"] = pickled_model.fit(X)
        result["data"] = X
        result["trust"] = trustworthiness(
            X, pickled_model.embedding_, 10)

    def create_mod_2():
        model = result["fit_model"]
        return model, result["data"]

    def assert_second_model(pickled_model, X):
        trust_after = trustworthiness(
            X, pickled_model.embedding_, 10)
        assert result["trust"] == trust_after

    pickle_save_load(tmpdir, create_mod, assert_model)
    pickle_save_load(tmpdir, create_mod_2, assert_second_model)


# Probabilistic SVM is tested separately because it is a meta estimator that
# owns a set of base SV classifiers.
@pytest.mark.parametrize('params', [{'probability': True},
                                    {'probability': False}])
@pytest.mark.parametrize('datatype', [np.float32, np.float64])
def test_svc_pickle(tmpdir, datatype, params):
    result = {}

    def create_mod():
        model = cuml.svm.SVC(**params)
        iris = load_iris()
        iris_selection = np.random.RandomState(42).choice(
            [True, False], 150, replace=True, p=[0.75, 0.25])
        X_train = iris.data[iris_selection]
        y_train = iris.target[iris_selection]
        y_train = (y_train > 0).astype(datatype)
        data = [X_train, y_train]
        result["model"] = model.fit(X_train, y_train)
        return model, data

    def assert_model(pickled_model, data):
        if result["model"].probability:
            print("Comparing probabilistic svc")
            compare_probabilistic_svm(result["model"], pickled_model, data[0],
                                      data[1], 0, 0)
        else:
            print("comparing base svc")
            compare_svm(result["model"], pickled_model, data[0], data[1])

    pickle_save_load(tmpdir, create_mod, assert_model)


@pytest.mark.parametrize('datatype', [np.float32, np.float64])
@pytest.mark.parametrize('nrows', [unit_param(500)])
@pytest.mark.parametrize('ncols', [unit_param(16)])
@pytest.mark.parametrize('n_info', [unit_param(7)])
def test_svr_pickle(tmpdir, datatype, nrows, ncols, n_info):
    result = {}

    def create_mod():
        X_train, y_train, X_test = make_dataset(datatype, nrows,
                                                ncols, n_info)
        model = cuml.svm.SVR()
        model.fit(X_train, y_train)
        result["svr"] = model.predict(X_test)
        return model, X_test

    def assert_model(pickled_model, X_test):
        assert array_equal(result["svr"], pickled_model.predict(X_test))

    pickle_save_load(tmpdir, create_mod, assert_model)


@pytest.mark.parametrize('datatype', [np.float32, np.float64])
@pytest.mark.parametrize('nrows', [unit_param(500)])
@pytest.mark.parametrize('ncols', [unit_param(16)])
@pytest.mark.parametrize('n_info', [unit_param(7)])
def test_svr_pickle_nofit(tmpdir, datatype, nrows, ncols, n_info):
    def create_mod():
        X_train, y_train, X_test = make_dataset(datatype,
                                                nrows,
                                                ncols,
                                                n_info)
        model = cuml.svm.SVR()
        return model, [X_train, y_train, X_test]

    def assert_model(pickled_model, X):
        state = pickled_model.__dict__

        assert state["_fit_status_"] == -1

        pickled_model.fit(X[0], X[1])
        state = pickled_model.__dict__

        assert state["_fit_status_"] == 0

    pickle_save_load(tmpdir, create_mod, assert_model)


@pytest.mark.parametrize('datatype', [np.float32, np.float64])
@pytest.mark.parametrize('nrows', [unit_param(500)])
@pytest.mark.parametrize('ncols', [unit_param(16)])
@pytest.mark.parametrize('n_info', [unit_param(7)])
@pytest.mark.parametrize('params', [{'probability': True},
                                    {'probability': False}])
def test_svc_pickle_nofit(tmpdir, datatype, nrows, ncols, n_info, params):
    def create_mod():
        X_train, y_train, X_test = make_classification_dataset(datatype,
                                                               nrows,
                                                               ncols,
                                                               n_info,
                                                               n_classes=2)
        model = cuml.svm.SVC(**params)
        return model, [X_train, y_train, X_test]

    def assert_model(pickled_model, X):
        state = pickled_model.__dict__

        assert state["_fit_status_"] == -1

        pickled_model.fit(X[0], X[1])
        state = pickled_model.__dict__

        assert state["_fit_status_"] == 0

    pickle_save_load(tmpdir, create_mod, assert_model)


@pytest.mark.parametrize('datatype', [np.float32])
@pytest.mark.parametrize('key', ['RandomForestClassifier'])
@pytest.mark.parametrize('nrows', [unit_param(100)])
@pytest.mark.parametrize('ncols', [unit_param(20)])
@pytest.mark.parametrize('n_info', [unit_param(10)])
def test_small_rf(tmpdir, key, datatype, nrows, ncols, n_info):

    result = {}

    def create_mod():
        X_train, y_train, X_test = make_classification_dataset(datatype,
                                                               nrows,
                                                               ncols,
                                                               n_info,
                                                               n_classes=2)
        model = rf_models[key](n_estimators=1, max_depth=1,
                               max_features=1.0, random_state=10)
        model.fit(X_train, y_train)
        result['rf_res'] = model.predict(X_test)
        return model, X_test

    def assert_model(pickled_model, X_test):
        assert array_equal(result['rf_res'], pickled_model.predict(X_test))

    pickle_save_load(tmpdir, create_mod, assert_model)<|MERGE_RESOLUTION|>--- conflicted
+++ resolved
@@ -13,9 +13,6 @@
 # limitations under the License.
 #
 
-import numbers
-import copy
-
 import cuml
 import numpy as np
 import pickle
@@ -76,18 +73,6 @@
     'ForestInference'
 ]
 unfit_clone_xfail = [
-<<<<<<< HEAD
-    'ARIMA',
-    'AutoARIMA',
-    "BaseRandomForestModel",
-    'ExponentialSmoothing',
-    'KalmanFilter',
-    'MBSGDClassifier',
-    'MBSGDRegressor'
-]
-
-all_models = get_classes_from_package(cuml)
-=======
     'AutoARIMA',
     "ARIMA",
     "BaseRandomForestModel",
@@ -96,7 +81,6 @@
 ]
 
 all_models = get_classes_from_package(cuml, import_sub_packages=True)
->>>>>>> 544ec2fd
 all_models.update({
     **regression_models,
     **solver_models,
@@ -372,53 +356,6 @@
     assert mod_unpickled is not None
 
 
-def modified_clone(estimator, *, safe=True):
-    """
-    Identical to sklearn.clone except it uses equality comparison for numeric
-    types instead of "is"
-    """
-    estimator_type = type(estimator)
-    # XXX: not handling dictionaries
-    if estimator_type in (list, tuple, set, frozenset):
-        return estimator_type([clone(e, safe=safe) for e in estimator])
-    elif not hasattr(estimator, 'get_params') or isinstance(estimator, type):
-        if not safe:
-            return copy.deepcopy(estimator)
-        else:
-            if isinstance(estimator, type):
-                raise TypeError("Cannot clone object. " +
-                                "You should provide an instance of " +
-                                "scikit-learn estimator instead of a class.")
-            else:
-                raise TypeError("Cannot clone object '%s' (type %s): "
-                                "it does not seem to be a scikit-learn "
-                                "estimator as it does not implement a "
-                                "'get_params' method."
-                                % (repr(estimator), type(estimator)))
-
-    klass = estimator.__class__
-    new_object_params = estimator.get_params(deep=False)
-    for name, param in new_object_params.items():
-        new_object_params[name] = clone(param, safe=False)
-    new_object = klass(**new_object_params)
-    params_set = new_object.get_params(deep=False)
-
-    # quick sanity check of the parameters of the clone
-    for name in new_object_params:
-        param1 = new_object_params[name]
-        param2 = params_set[name]
-
-        if (isinstance(param1, numbers.Number) or isinstance(param1, str)):
-            if (param1 != param2):
-                raise RuntimeError('Cannot clone object %s, as the constructor '
-                               'either does not set or modifies parameter %s' %
-                               (estimator, name))
-        elif param1 is not param2:
-            raise RuntimeError('Cannot clone object %s, as the constructor '
-                               'either does not set or modifies parameter %s' %
-                               (estimator, name))
-    return new_object
-
 @pytest.mark.parametrize('model_name',
                          all_models.keys())
 def test_unfit_clone(model_name):
