--- conflicted
+++ resolved
@@ -15,17 +15,6 @@
 
 import pytest
 
-<<<<<<< HEAD
-from cuml.experimental.preprocessing import StandardScaler as cuStandardScaler, \
-                            MinMaxScaler as cuMinMaxScaler, \
-                            MaxAbsScaler as cuMaxAbsScaler, \
-                            Normalizer as cuNormalizer, \
-                            Binarizer as cuBinarizer, \
-                            PolynomialFeatures as cuPolynomialFeatures, \
-                            SimpleImputer as cuSimpleImputer, \
-                            RobustScaler as cuRobustScaler, \
-                            KBinsDiscretizer as cuKBinsDiscretizer
-=======
 from cuml.experimental.preprocessing import \
     StandardScaler as cuStandardScaler, \
     MinMaxScaler as cuMinMaxScaler, \
@@ -36,7 +25,6 @@
     SimpleImputer as cuSimpleImputer, \
     RobustScaler as cuRobustScaler, \
     KBinsDiscretizer as cuKBinsDiscretizer
->>>>>>> b205e8fd
 from cuml.experimental.preprocessing import scale as cu_scale, \
                             minmax_scale as cu_minmax_scale, \
                             normalize as cu_normalize, \
@@ -59,18 +47,6 @@
 from sklearn.impute import SimpleImputer as skSimpleImputer
 from sklearn.preprocessing import KBinsDiscretizer as skKBinsDiscretizer
 
-<<<<<<< HEAD
-from cuml.thirdparty_adapters.sparsefuncs_fast import csr_mean_variance_axis0, \
-                                                csc_mean_variance_axis0, \
-                                                _csc_mean_variance_axis0, \
-                                                inplace_csr_row_normalize_l1, \
-                                                inplace_csr_row_normalize_l2
-
-from cuml.test.test_preproc_utils import clf_dataset, int_dataset, blobs_dataset, \
-                                sparse_clf_dataset, \
-                                sparse_blobs_dataset, \
-                                sparse_int_dataset  # noqa: F401
-=======
 from cuml.thirdparty_adapters.sparsefuncs_fast import \
     csr_mean_variance_axis0, \
     csc_mean_variance_axis0, \
@@ -83,7 +59,6 @@
     sparse_clf_dataset, \
     sparse_blobs_dataset, \
     sparse_int_dataset  # noqa: F401
->>>>>>> b205e8fd
 from cuml.test.test_preproc_utils import assert_allclose
 from cuml.common.import_utils import check_cupy8
 
